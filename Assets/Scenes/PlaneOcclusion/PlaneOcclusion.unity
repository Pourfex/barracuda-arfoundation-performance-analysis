--- conflicted
+++ resolved
@@ -851,7 +851,6 @@
   m_Script: {fileID: 11500000, guid: fa17d122634046b4a8e23048891fafc5, type: 3}
   m_Name: 
   m_EditorClassIdentifier: 
-<<<<<<< HEAD
 --- !u!1 &1794248858
 GameObject:
   m_ObjectHideFlags: 0
@@ -918,6 +917,4 @@
   m_Father: {fileID: 0}
   m_RootOrder: 5
   m_LocalEulerAnglesHint: {x: 0, y: 0, z: 0}
-=======
-  m_RaycastPrefab: {fileID: 0}
->>>>>>> c0feeb6e
+  m_RaycastPrefab: {fileID: 0}