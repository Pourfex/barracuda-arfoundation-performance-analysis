%YAML 1.1
%TAG !u! tag:unity3d.com,2011:
--- !u!29 &1
OcclusionCullingSettings:
  m_ObjectHideFlags: 0
  serializedVersion: 2
  m_OcclusionBakeSettings:
    smallestOccluder: 5
    smallestHole: 0.25
    backfaceThreshold: 100
  m_SceneGUID: 00000000000000000000000000000000
  m_OcclusionCullingData: {fileID: 0}
--- !u!104 &2
RenderSettings:
  m_ObjectHideFlags: 0
  serializedVersion: 9
  m_Fog: 0
  m_FogColor: {r: 0.5, g: 0.5, b: 0.5, a: 1}
  m_FogMode: 3
  m_FogDensity: 0.01
  m_LinearFogStart: 0
  m_LinearFogEnd: 300
  m_AmbientSkyColor: {r: 0.212, g: 0.227, b: 0.259, a: 1}
  m_AmbientEquatorColor: {r: 0.114, g: 0.125, b: 0.133, a: 1}
  m_AmbientGroundColor: {r: 0.047, g: 0.043, b: 0.035, a: 1}
  m_AmbientIntensity: 1
  m_AmbientMode: 0
  m_SubtractiveShadowColor: {r: 0.42, g: 0.478, b: 0.627, a: 1}
  m_SkyboxMaterial: {fileID: 10304, guid: 0000000000000000f000000000000000, type: 0}
  m_HaloStrength: 0.5
  m_FlareStrength: 1
  m_FlareFadeSpeed: 3
  m_HaloTexture: {fileID: 0}
  m_SpotCookie: {fileID: 10001, guid: 0000000000000000e000000000000000, type: 0}
  m_DefaultReflectionMode: 0
  m_DefaultReflectionResolution: 128
  m_ReflectionBounces: 1
  m_ReflectionIntensity: 1
  m_CustomReflection: {fileID: 0}
  m_Sun: {fileID: 0}
  m_IndirectSpecularColor: {r: 0, g: 0, b: 0, a: 1}
  m_UseRadianceAmbientProbe: 0
--- !u!157 &3
LightmapSettings:
  m_ObjectHideFlags: 0
  serializedVersion: 11
  m_GIWorkflowMode: 1
  m_GISettings:
    serializedVersion: 2
    m_BounceScale: 1
    m_IndirectOutputScale: 1
    m_AlbedoBoost: 1
    m_EnvironmentLightingMode: 0
    m_EnableBakedLightmaps: 1
    m_EnableRealtimeLightmaps: 1
  m_LightmapEditorSettings:
    serializedVersion: 12
    m_Resolution: 2
    m_BakeResolution: 40
    m_AtlasSize: 1024
    m_AO: 0
    m_AOMaxDistance: 1
    m_CompAOExponent: 1
    m_CompAOExponentDirect: 0
    m_ExtractAmbientOcclusion: 0
    m_Padding: 2
    m_LightmapParameters: {fileID: 0}
    m_LightmapsBakeMode: 1
    m_TextureCompression: 1
    m_FinalGather: 0
    m_FinalGatherFiltering: 1
    m_FinalGatherRayCount: 256
    m_ReflectionCompression: 2
    m_MixedBakeMode: 2
    m_BakeBackend: 1
    m_PVRSampling: 1
    m_PVRDirectSampleCount: 32
    m_PVRSampleCount: 512
    m_PVRBounces: 2
    m_PVREnvironmentSampleCount: 256
    m_PVREnvironmentReferencePointCount: 2048
    m_PVRFilteringMode: 1
    m_PVRDenoiserTypeDirect: 1
    m_PVRDenoiserTypeIndirect: 1
    m_PVRDenoiserTypeAO: 1
    m_PVRFilterTypeDirect: 0
    m_PVRFilterTypeIndirect: 0
    m_PVRFilterTypeAO: 0
    m_PVREnvironmentMIS: 1
    m_PVRCulling: 1
    m_PVRFilteringGaussRadiusDirect: 1
    m_PVRFilteringGaussRadiusIndirect: 5
    m_PVRFilteringGaussRadiusAO: 2
    m_PVRFilteringAtrousPositionSigmaDirect: 0.5
    m_PVRFilteringAtrousPositionSigmaIndirect: 2
    m_PVRFilteringAtrousPositionSigmaAO: 1
    m_ExportTrainingData: 0
    m_TrainingDataDestination: TrainingData
    m_LightProbeSampleCountMultiplier: 4
  m_LightingDataAsset: {fileID: 0}
  m_UseShadowmask: 1
--- !u!196 &4
NavMeshSettings:
  serializedVersion: 2
  m_ObjectHideFlags: 0
  m_BuildSettings:
    serializedVersion: 2
    agentTypeID: 0
    agentRadius: 0.5
    agentHeight: 2
    agentSlope: 45
    agentClimb: 0.4
    ledgeDropHeight: 0
    maxJumpAcrossDistance: 0
    minRegionArea: 2
    manualCellSize: 0
    cellSize: 0.16666667
    manualTileSize: 0
    tileSize: 256
    accuratePlacement: 0
    debug:
      m_Flags: 0
  m_NavMeshData: {fileID: 0}
--- !u!1 &52476578
GameObject:
  m_ObjectHideFlags: 0
  m_CorrespondingSourceObject: {fileID: 0}
  m_PrefabInstance: {fileID: 0}
  m_PrefabAsset: {fileID: 0}
  serializedVersion: 6
  m_Component:
  - component: {fileID: 52476581}
  - component: {fileID: 52476580}
  - component: {fileID: 52476579}
  m_Layer: 0
  m_Name: EventSystem
  m_TagString: Untagged
  m_Icon: {fileID: 0}
  m_NavMeshLayer: 0
  m_StaticEditorFlags: 0
  m_IsActive: 1
--- !u!114 &52476579
MonoBehaviour:
  m_ObjectHideFlags: 0
  m_CorrespondingSourceObject: {fileID: 0}
  m_PrefabInstance: {fileID: 0}
  m_PrefabAsset: {fileID: 0}
  m_GameObject: {fileID: 52476578}
  m_Enabled: 1
  m_EditorHideFlags: 0
  m_Script: {fileID: 11500000, guid: 4f231c4fb786f3946a6b90b886c48677, type: 3}
  m_Name: 
  m_EditorClassIdentifier: 
  m_HorizontalAxis: Horizontal
  m_VerticalAxis: Vertical
  m_SubmitButton: Submit
  m_CancelButton: Cancel
  m_InputActionsPerSecond: 10
  m_RepeatDelay: 0.5
  m_ForceModuleActive: 0
--- !u!114 &52476580
MonoBehaviour:
  m_ObjectHideFlags: 0
  m_CorrespondingSourceObject: {fileID: 0}
  m_PrefabInstance: {fileID: 0}
  m_PrefabAsset: {fileID: 0}
  m_GameObject: {fileID: 52476578}
  m_Enabled: 1
  m_EditorHideFlags: 0
  m_Script: {fileID: 11500000, guid: 76c392e42b5098c458856cdf6ecaaaa1, type: 3}
  m_Name: 
  m_EditorClassIdentifier: 
  m_FirstSelected: {fileID: 0}
  m_sendNavigationEvents: 1
  m_DragThreshold: 10
--- !u!4 &52476581
Transform:
  m_ObjectHideFlags: 0
  m_CorrespondingSourceObject: {fileID: 0}
  m_PrefabInstance: {fileID: 0}
  m_PrefabAsset: {fileID: 0}
  m_GameObject: {fileID: 52476578}
  m_LocalRotation: {x: 0, y: 0, z: 0, w: 1}
  m_LocalPosition: {x: 0, y: 0, z: 0}
  m_LocalScale: {x: 1, y: 1, z: 1}
  m_Children: []
  m_Father: {fileID: 0}
  m_RootOrder: 4
  m_LocalEulerAnglesHint: {x: 0, y: 0, z: 0}
--- !u!1001 &339984495
PrefabInstance:
  m_ObjectHideFlags: 0
  serializedVersion: 2
  m_Modification:
    m_TransformParent: {fileID: 767025049}
    m_Modifications:
    - target: {fileID: 2304810881573073946, guid: 4ee22c1f54b174122b6a766fe09e0de8,
        type: 3}
      propertyPath: m_LocalPosition.x
      value: 0
      objectReference: {fileID: 0}
    - target: {fileID: 2304810881573073946, guid: 4ee22c1f54b174122b6a766fe09e0de8,
        type: 3}
      propertyPath: m_LocalPosition.y
      value: 0
      objectReference: {fileID: 0}
    - target: {fileID: 2304810881573073946, guid: 4ee22c1f54b174122b6a766fe09e0de8,
        type: 3}
      propertyPath: m_LocalPosition.z
      value: 0
      objectReference: {fileID: 0}
    - target: {fileID: 2304810881573073946, guid: 4ee22c1f54b174122b6a766fe09e0de8,
        type: 3}
      propertyPath: m_LocalRotation.x
      value: -0
      objectReference: {fileID: 0}
    - target: {fileID: 2304810881573073946, guid: 4ee22c1f54b174122b6a766fe09e0de8,
        type: 3}
      propertyPath: m_LocalRotation.y
      value: -0
      objectReference: {fileID: 0}
    - target: {fileID: 2304810881573073946, guid: 4ee22c1f54b174122b6a766fe09e0de8,
        type: 3}
      propertyPath: m_LocalRotation.z
      value: -0
      objectReference: {fileID: 0}
    - target: {fileID: 2304810881573073946, guid: 4ee22c1f54b174122b6a766fe09e0de8,
        type: 3}
      propertyPath: m_LocalRotation.w
      value: 1
      objectReference: {fileID: 0}
    - target: {fileID: 2304810881573073946, guid: 4ee22c1f54b174122b6a766fe09e0de8,
        type: 3}
      propertyPath: m_RootOrder
      value: 1
      objectReference: {fileID: 0}
    - target: {fileID: 2304810881573073946, guid: 4ee22c1f54b174122b6a766fe09e0de8,
        type: 3}
      propertyPath: m_LocalEulerAnglesHint.x
      value: 0
      objectReference: {fileID: 0}
    - target: {fileID: 2304810881573073946, guid: 4ee22c1f54b174122b6a766fe09e0de8,
        type: 3}
      propertyPath: m_LocalEulerAnglesHint.y
      value: 0
      objectReference: {fileID: 0}
    - target: {fileID: 2304810881573073946, guid: 4ee22c1f54b174122b6a766fe09e0de8,
        type: 3}
      propertyPath: m_LocalEulerAnglesHint.z
      value: 0
      objectReference: {fileID: 0}
    - target: {fileID: 2304810881573073946, guid: 4ee22c1f54b174122b6a766fe09e0de8,
        type: 3}
      propertyPath: m_AnchoredPosition.x
      value: 0
      objectReference: {fileID: 0}
    - target: {fileID: 2304810881573073946, guid: 4ee22c1f54b174122b6a766fe09e0de8,
        type: 3}
      propertyPath: m_AnchoredPosition.y
      value: 0
      objectReference: {fileID: 0}
    - target: {fileID: 2304810881573073946, guid: 4ee22c1f54b174122b6a766fe09e0de8,
        type: 3}
      propertyPath: m_SizeDelta.x
      value: 100
      objectReference: {fileID: 0}
    - target: {fileID: 2304810881573073946, guid: 4ee22c1f54b174122b6a766fe09e0de8,
        type: 3}
      propertyPath: m_SizeDelta.y
      value: 100
      objectReference: {fileID: 0}
    - target: {fileID: 2304810881573073946, guid: 4ee22c1f54b174122b6a766fe09e0de8,
        type: 3}
      propertyPath: m_AnchorMin.x
      value: 1
      objectReference: {fileID: 0}
    - target: {fileID: 2304810881573073946, guid: 4ee22c1f54b174122b6a766fe09e0de8,
        type: 3}
      propertyPath: m_AnchorMin.y
      value: 1
      objectReference: {fileID: 0}
    - target: {fileID: 2304810881573073946, guid: 4ee22c1f54b174122b6a766fe09e0de8,
        type: 3}
      propertyPath: m_AnchorMax.x
      value: 1
      objectReference: {fileID: 0}
    - target: {fileID: 2304810881573073946, guid: 4ee22c1f54b174122b6a766fe09e0de8,
        type: 3}
      propertyPath: m_AnchorMax.y
      value: 1
      objectReference: {fileID: 0}
    - target: {fileID: 2304810881573073946, guid: 4ee22c1f54b174122b6a766fe09e0de8,
        type: 3}
      propertyPath: m_Pivot.x
      value: 0.5
      objectReference: {fileID: 0}
    - target: {fileID: 2304810881573073946, guid: 4ee22c1f54b174122b6a766fe09e0de8,
        type: 3}
      propertyPath: m_Pivot.y
      value: 0.5
      objectReference: {fileID: 0}
    - target: {fileID: 3225625820226493293, guid: 4ee22c1f54b174122b6a766fe09e0de8,
        type: 3}
      propertyPath: m_Name
      value: BackButtonManager
      objectReference: {fileID: 0}
    - target: {fileID: 3475649454728415072, guid: 4ee22c1f54b174122b6a766fe09e0de8,
        type: 3}
      propertyPath: m_AnchoredPosition.x
      value: -150
      objectReference: {fileID: 0}
    - target: {fileID: 3475649454728415072, guid: 4ee22c1f54b174122b6a766fe09e0de8,
        type: 3}
      propertyPath: m_AnchoredPosition.y
      value: -150
      objectReference: {fileID: 0}
    - target: {fileID: 3475649454728415073, guid: 4ee22c1f54b174122b6a766fe09e0de8,
        type: 3}
      propertyPath: m_IsActive
      value: 0
      objectReference: {fileID: 0}
    - target: {fileID: 3475649454728415075, guid: 4ee22c1f54b174122b6a766fe09e0de8,
        type: 3}
      propertyPath: m_OnClick.m_PersistentCalls.m_Calls.Array.data[0].m_Target
      value: 
      objectReference: {fileID: 339984497}
    - target: {fileID: 3475649454728415075, guid: 4ee22c1f54b174122b6a766fe09e0de8,
        type: 3}
      propertyPath: m_OnClick.m_PersistentCalls.m_Calls.Array.data[0].m_MethodName
      value: BackButtonPressed
      objectReference: {fileID: 0}
    m_RemovedComponents: []
  m_SourcePrefab: {fileID: 100100000, guid: 4ee22c1f54b174122b6a766fe09e0de8, type: 3}
--- !u!224 &339984496 stripped
RectTransform:
  m_CorrespondingSourceObject: {fileID: 2304810881573073946, guid: 4ee22c1f54b174122b6a766fe09e0de8,
    type: 3}
  m_PrefabInstance: {fileID: 339984495}
  m_PrefabAsset: {fileID: 0}
--- !u!114 &339984497 stripped
MonoBehaviour:
  m_CorrespondingSourceObject: {fileID: 4584729703009679669, guid: 4ee22c1f54b174122b6a766fe09e0de8,
    type: 3}
  m_PrefabInstance: {fileID: 339984495}
  m_PrefabAsset: {fileID: 0}
  m_GameObject: {fileID: 0}
  m_Enabled: 1
  m_EditorHideFlags: 0
  m_Script: {fileID: 11500000, guid: 9909048d5fe6c41468a28c79b85916d5, type: 3}
  m_Name: 
  m_EditorClassIdentifier: 
--- !u!1 &767025045
GameObject:
  m_ObjectHideFlags: 0
  m_CorrespondingSourceObject: {fileID: 0}
  m_PrefabInstance: {fileID: 0}
  m_PrefabAsset: {fileID: 0}
  serializedVersion: 6
  m_Component:
  - component: {fileID: 767025049}
  - component: {fileID: 767025048}
  - component: {fileID: 767025047}
  - component: {fileID: 767025046}
  m_Layer: 5
  m_Name: Canvas
  m_TagString: Untagged
  m_Icon: {fileID: 0}
  m_NavMeshLayer: 0
  m_StaticEditorFlags: 0
  m_IsActive: 1
--- !u!114 &767025046
MonoBehaviour:
  m_ObjectHideFlags: 0
  m_CorrespondingSourceObject: {fileID: 0}
  m_PrefabInstance: {fileID: 0}
  m_PrefabAsset: {fileID: 0}
  m_GameObject: {fileID: 767025045}
  m_Enabled: 1
  m_EditorHideFlags: 0
  m_Script: {fileID: 11500000, guid: dc42784cf147c0c48a680349fa168899, type: 3}
  m_Name: 
  m_EditorClassIdentifier: 
  m_IgnoreReversedGraphics: 1
  m_BlockingObjects: 0
  m_BlockingMask:
    serializedVersion: 2
    m_Bits: 4294967295
--- !u!114 &767025047
MonoBehaviour:
  m_ObjectHideFlags: 0
  m_CorrespondingSourceObject: {fileID: 0}
  m_PrefabInstance: {fileID: 0}
  m_PrefabAsset: {fileID: 0}
  m_GameObject: {fileID: 767025045}
  m_Enabled: 1
  m_EditorHideFlags: 0
  m_Script: {fileID: 11500000, guid: 0cd44c1031e13a943bb63640046fad76, type: 3}
  m_Name: 
  m_EditorClassIdentifier: 
  m_UiScaleMode: 0
  m_ReferencePixelsPerUnit: 100
  m_ScaleFactor: 1
  m_ReferenceResolution: {x: 800, y: 600}
  m_ScreenMatchMode: 0
  m_MatchWidthOrHeight: 0
  m_PhysicalUnit: 3
  m_FallbackScreenDPI: 96
  m_DefaultSpriteDPI: 96
  m_DynamicPixelsPerUnit: 1
--- !u!223 &767025048
Canvas:
  m_ObjectHideFlags: 0
  m_CorrespondingSourceObject: {fileID: 0}
  m_PrefabInstance: {fileID: 0}
  m_PrefabAsset: {fileID: 0}
  m_GameObject: {fileID: 767025045}
  m_Enabled: 1
  serializedVersion: 3
  m_RenderMode: 0
  m_Camera: {fileID: 0}
  m_PlaneDistance: 100
  m_PixelPerfect: 0
  m_ReceivesEvents: 1
  m_OverrideSorting: 0
  m_OverridePixelPerfect: 0
  m_SortingBucketNormalizedSize: 0
  m_AdditionalShaderChannelsFlag: 0
  m_SortingLayerID: 0
  m_SortingOrder: 0
  m_TargetDisplay: 0
--- !u!224 &767025049
RectTransform:
  m_ObjectHideFlags: 0
  m_CorrespondingSourceObject: {fileID: 0}
  m_PrefabInstance: {fileID: 0}
  m_PrefabAsset: {fileID: 0}
  m_GameObject: {fileID: 767025045}
  m_LocalRotation: {x: 0, y: 0, z: 0, w: 1}
  m_LocalPosition: {x: 0, y: 0, z: 0}
  m_LocalScale: {x: 0, y: 0, z: 0}
  m_Children:
  - {fileID: 791307474}
<<<<<<< HEAD
  - {fileID: 339984496}
=======
  - {fileID: 1550884487}
>>>>>>> 597d7695
  m_Father: {fileID: 0}
  m_RootOrder: 3
  m_LocalEulerAnglesHint: {x: 0, y: 0, z: 0}
  m_AnchorMin: {x: 0, y: 0}
  m_AnchorMax: {x: 0, y: 0}
  m_AnchoredPosition: {x: 0, y: 0}
  m_SizeDelta: {x: 0, y: 0}
  m_Pivot: {x: 0, y: 0}
--- !u!1 &791307473
GameObject:
  m_ObjectHideFlags: 0
  m_CorrespondingSourceObject: {fileID: 0}
  m_PrefabInstance: {fileID: 0}
  m_PrefabAsset: {fileID: 0}
  serializedVersion: 6
  m_Component:
  - component: {fileID: 791307474}
  - component: {fileID: 791307477}
  - component: {fileID: 791307476}
  - component: {fileID: 791307475}
  m_Layer: 5
  m_Name: Activate Coaching
  m_TagString: Untagged
  m_Icon: {fileID: 0}
  m_NavMeshLayer: 0
  m_StaticEditorFlags: 0
  m_IsActive: 1
--- !u!224 &791307474
RectTransform:
  m_ObjectHideFlags: 0
  m_CorrespondingSourceObject: {fileID: 0}
  m_PrefabInstance: {fileID: 0}
  m_PrefabAsset: {fileID: 0}
  m_GameObject: {fileID: 791307473}
  m_LocalRotation: {x: 0, y: 0, z: 0, w: 1}
  m_LocalPosition: {x: 0, y: 0, z: 0}
  m_LocalScale: {x: 1, y: 1, z: 1}
  m_Children:
  - {fileID: 1904448806}
  m_Father: {fileID: 767025049}
  m_RootOrder: 0
  m_LocalEulerAnglesHint: {x: 0, y: 0, z: 0}
  m_AnchorMin: {x: 0, y: 0}
  m_AnchorMax: {x: 0, y: 0}
  m_AnchoredPosition: {x: 0, y: 0}
  m_SizeDelta: {x: 400, y: 100}
  m_Pivot: {x: 0, y: 0}
--- !u!114 &791307475
MonoBehaviour:
  m_ObjectHideFlags: 0
  m_CorrespondingSourceObject: {fileID: 0}
  m_PrefabInstance: {fileID: 0}
  m_PrefabAsset: {fileID: 0}
  m_GameObject: {fileID: 791307473}
  m_Enabled: 1
  m_EditorHideFlags: 0
  m_Script: {fileID: 11500000, guid: 4e29b1a8efbd4b44bb3f3716e73f07ff, type: 3}
  m_Name: 
  m_EditorClassIdentifier: 
  m_Navigation:
    m_Mode: 3
    m_SelectOnUp: {fileID: 0}
    m_SelectOnDown: {fileID: 0}
    m_SelectOnLeft: {fileID: 0}
    m_SelectOnRight: {fileID: 0}
  m_Transition: 1
  m_Colors:
    m_NormalColor: {r: 1, g: 1, b: 1, a: 1}
    m_HighlightedColor: {r: 0.9607843, g: 0.9607843, b: 0.9607843, a: 1}
    m_PressedColor: {r: 0.78431374, g: 0.78431374, b: 0.78431374, a: 1}
    m_SelectedColor: {r: 0.9607843, g: 0.9607843, b: 0.9607843, a: 1}
    m_DisabledColor: {r: 0.78431374, g: 0.78431374, b: 0.78431374, a: 0.5019608}
    m_ColorMultiplier: 1
    m_FadeDuration: 0.1
  m_SpriteState:
    m_HighlightedSprite: {fileID: 0}
    m_PressedSprite: {fileID: 0}
    m_SelectedSprite: {fileID: 0}
    m_DisabledSprite: {fileID: 0}
  m_AnimationTriggers:
    m_NormalTrigger: Normal
    m_HighlightedTrigger: Highlighted
    m_PressedTrigger: Pressed
    m_SelectedTrigger: Selected
    m_DisabledTrigger: Disabled
  m_Interactable: 1
  m_TargetGraphic: {fileID: 791307476}
  m_OnClick:
    m_PersistentCalls:
      m_Calls:
      - m_Target: {fileID: 860547062}
        m_MethodName: ActivateCoaching
        m_Mode: 6
        m_Arguments:
          m_ObjectArgument: {fileID: 0}
          m_ObjectArgumentAssemblyTypeName: UnityEngine.Object, UnityEngine
          m_IntArgument: 0
          m_FloatArgument: 0
          m_StringArgument: 
          m_BoolArgument: 1
        m_CallState: 2
--- !u!114 &791307476
MonoBehaviour:
  m_ObjectHideFlags: 0
  m_CorrespondingSourceObject: {fileID: 0}
  m_PrefabInstance: {fileID: 0}
  m_PrefabAsset: {fileID: 0}
  m_GameObject: {fileID: 791307473}
  m_Enabled: 1
  m_EditorHideFlags: 0
  m_Script: {fileID: 11500000, guid: fe87c0e1cc204ed48ad3b37840f39efc, type: 3}
  m_Name: 
  m_EditorClassIdentifier: 
  m_Material: {fileID: 0}
  m_Color: {r: 1, g: 1, b: 1, a: 1}
  m_RaycastTarget: 1
  m_OnCullStateChanged:
    m_PersistentCalls:
      m_Calls: []
  m_Sprite: {fileID: 10905, guid: 0000000000000000f000000000000000, type: 0}
  m_Type: 1
  m_PreserveAspect: 0
  m_FillCenter: 1
  m_FillMethod: 4
  m_FillAmount: 1
  m_FillClockwise: 1
  m_FillOrigin: 0
  m_UseSpriteMesh: 0
  m_PixelsPerUnitMultiplier: 1
--- !u!222 &791307477
CanvasRenderer:
  m_ObjectHideFlags: 0
  m_CorrespondingSourceObject: {fileID: 0}
  m_PrefabInstance: {fileID: 0}
  m_PrefabAsset: {fileID: 0}
  m_GameObject: {fileID: 791307473}
  m_CullTransparentMesh: 0
--- !u!1 &821026224
GameObject:
  m_ObjectHideFlags: 0
  m_CorrespondingSourceObject: {fileID: 0}
  m_PrefabInstance: {fileID: 0}
  m_PrefabAsset: {fileID: 0}
  serializedVersion: 6
  m_Component:
  - component: {fileID: 821026229}
  - component: {fileID: 821026225}
  - component: {fileID: 821026228}
  - component: {fileID: 821026227}
  - component: {fileID: 821026226}
  m_Layer: 0
  m_Name: AR Camera
  m_TagString: Untagged
  m_Icon: {fileID: 0}
  m_NavMeshLayer: 0
  m_StaticEditorFlags: 0
  m_IsActive: 1
--- !u!20 &821026225
Camera:
  m_ObjectHideFlags: 0
  m_CorrespondingSourceObject: {fileID: 0}
  m_PrefabInstance: {fileID: 0}
  m_PrefabAsset: {fileID: 0}
  m_GameObject: {fileID: 821026224}
  m_Enabled: 1
  serializedVersion: 2
  m_ClearFlags: 2
  m_BackGroundColor: {r: 0, g: 0, b: 0, a: 1}
  m_projectionMatrixMode: 1
  m_GateFitMode: 2
  m_FOVAxisMode: 0
  m_SensorSize: {x: 36, y: 24}
  m_LensShift: {x: 0, y: 0}
  m_FocalLength: 50
  m_NormalizedViewPortRect:
    serializedVersion: 2
    x: 0
    y: 0
    width: 1
    height: 1
  near clip plane: 0.1
  far clip plane: 20
  field of view: 60
  orthographic: 0
  orthographic size: 5
  m_Depth: 0
  m_CullingMask:
    serializedVersion: 2
    m_Bits: 4294967295
  m_RenderingPath: -1
  m_TargetTexture: {fileID: 0}
  m_TargetDisplay: 0
  m_TargetEye: 3
  m_HDR: 1
  m_AllowMSAA: 1
  m_AllowDynamicResolution: 0
  m_ForceIntoRT: 0
  m_OcclusionCulling: 1
  m_StereoConvergence: 10
  m_StereoSeparation: 0.022
--- !u!114 &821026226
MonoBehaviour:
  m_ObjectHideFlags: 0
  m_CorrespondingSourceObject: {fileID: 0}
  m_PrefabInstance: {fileID: 0}
  m_PrefabAsset: {fileID: 0}
  m_GameObject: {fileID: 821026224}
  m_Enabled: 1
  m_EditorHideFlags: 0
  m_Script: {fileID: 11500000, guid: 816b289ef451e094f9ae174fb4cf8db0, type: 3}
  m_Name: 
  m_EditorClassIdentifier: 
  m_UseCustomMaterial: 0
  m_CustomMaterial: {fileID: 0}
--- !u!114 &821026227
MonoBehaviour:
  m_ObjectHideFlags: 0
  m_CorrespondingSourceObject: {fileID: 0}
  m_PrefabInstance: {fileID: 0}
  m_PrefabAsset: {fileID: 0}
  m_GameObject: {fileID: 821026224}
  m_Enabled: 1
  m_EditorHideFlags: 0
  m_Script: {fileID: 11500000, guid: 4966719baa26e4b0e8231a24d9bd491a, type: 3}
  m_Name: 
  m_EditorClassIdentifier: 
  m_FocusMode: -1
  m_LightEstimationMode: -1
  m_AutoFocus: 1
  m_LightEstimation: 0
  m_FacingDirection: 1
--- !u!114 &821026228
MonoBehaviour:
  m_ObjectHideFlags: 0
  m_CorrespondingSourceObject: {fileID: 0}
  m_PrefabInstance: {fileID: 0}
  m_PrefabAsset: {fileID: 0}
  m_GameObject: {fileID: 821026224}
  m_Enabled: 1
  m_EditorHideFlags: 0
  m_Script: {fileID: 11500000, guid: 5a2a9c34df4095f47b9ca8f975175f5b, type: 3}
  m_Name: 
  m_EditorClassIdentifier: 
  m_Device: 0
  m_PoseSource: 6
  m_PoseProviderComponent: {fileID: 0}
  m_TrackingType: 0
  m_UpdateType: 0
  m_UseRelativeTransform: 0
--- !u!4 &821026229
Transform:
  m_ObjectHideFlags: 0
  m_CorrespondingSourceObject: {fileID: 0}
  m_PrefabInstance: {fileID: 0}
  m_PrefabAsset: {fileID: 0}
  m_GameObject: {fileID: 821026224}
  m_LocalRotation: {x: -0, y: -0, z: -0, w: 1}
  m_LocalPosition: {x: 0, y: 0, z: 0}
  m_LocalScale: {x: 1, y: 1, z: 1}
  m_Children: []
  m_Father: {fileID: 1629170179}
  m_RootOrder: 0
  m_LocalEulerAnglesHint: {x: 0, y: 0, z: 0}
--- !u!1 &860547058
GameObject:
  m_ObjectHideFlags: 0
  m_CorrespondingSourceObject: {fileID: 0}
  m_PrefabInstance: {fileID: 0}
  m_PrefabAsset: {fileID: 0}
  serializedVersion: 6
  m_Component:
  - component: {fileID: 860547061}
  - component: {fileID: 860547060}
  - component: {fileID: 860547059}
  - component: {fileID: 860547062}
  m_Layer: 0
  m_Name: AR Session
  m_TagString: Untagged
  m_Icon: {fileID: 0}
  m_NavMeshLayer: 0
  m_StaticEditorFlags: 0
  m_IsActive: 1
--- !u!114 &860547059
MonoBehaviour:
  m_ObjectHideFlags: 0
  m_CorrespondingSourceObject: {fileID: 0}
  m_PrefabInstance: {fileID: 0}
  m_PrefabAsset: {fileID: 0}
  m_GameObject: {fileID: 860547058}
  m_Enabled: 1
  m_EditorHideFlags: 0
  m_Script: {fileID: 11500000, guid: fa850fbd5b8aded44846f96e35f1a9f5, type: 3}
  m_Name: 
  m_EditorClassIdentifier: 
--- !u!114 &860547060
MonoBehaviour:
  m_ObjectHideFlags: 0
  m_CorrespondingSourceObject: {fileID: 0}
  m_PrefabInstance: {fileID: 0}
  m_PrefabAsset: {fileID: 0}
  m_GameObject: {fileID: 860547058}
  m_Enabled: 1
  m_EditorHideFlags: 0
  m_Script: {fileID: 11500000, guid: 3859a92a05d4f5d418cb6ca605290e74, type: 3}
  m_Name: 
  m_EditorClassIdentifier: 
  m_AttemptUpdate: 1
  m_MatchFrameRate: 1
  m_TrackingMode: 2
--- !u!4 &860547061
Transform:
  m_ObjectHideFlags: 0
  m_CorrespondingSourceObject: {fileID: 0}
  m_PrefabInstance: {fileID: 0}
  m_PrefabAsset: {fileID: 0}
  m_GameObject: {fileID: 860547058}
  m_LocalRotation: {x: 0, y: 0, z: 0, w: 1}
  m_LocalPosition: {x: 0, y: 0, z: 0}
  m_LocalScale: {x: 1, y: 1, z: 1}
  m_Children: []
  m_Father: {fileID: 0}
  m_RootOrder: 2
  m_LocalEulerAnglesHint: {x: 0, y: 0, z: 0}
--- !u!114 &860547062
MonoBehaviour:
  m_ObjectHideFlags: 0
  m_CorrespondingSourceObject: {fileID: 0}
  m_PrefabInstance: {fileID: 0}
  m_PrefabAsset: {fileID: 0}
  m_GameObject: {fileID: 860547058}
  m_Enabled: 1
  m_EditorHideFlags: 0
  m_Script: {fileID: 11500000, guid: f4a4a8a35da284e318c7eb5fdf3819e9, type: 3}
  m_Name: 
  m_EditorClassIdentifier: 
  m_Goal: 3
  m_ActivatesAutomatically: 0
--- !u!1 &1270793018
GameObject:
  m_ObjectHideFlags: 0
  m_CorrespondingSourceObject: {fileID: 0}
  m_PrefabInstance: {fileID: 0}
  m_PrefabAsset: {fileID: 0}
  serializedVersion: 6
  m_Component:
  - component: {fileID: 1270793020}
  - component: {fileID: 1270793019}
  m_Layer: 0
  m_Name: Directional Light
  m_TagString: Untagged
  m_Icon: {fileID: 0}
  m_NavMeshLayer: 0
  m_StaticEditorFlags: 0
  m_IsActive: 1
--- !u!108 &1270793019
Light:
  m_ObjectHideFlags: 0
  m_CorrespondingSourceObject: {fileID: 0}
  m_PrefabInstance: {fileID: 0}
  m_PrefabAsset: {fileID: 0}
  m_GameObject: {fileID: 1270793018}
  m_Enabled: 1
  serializedVersion: 10
  m_Type: 1
  m_Shape: 0
  m_Color: {r: 1, g: 0.95686275, b: 0.8392157, a: 1}
  m_Intensity: 1
  m_Range: 10
  m_SpotAngle: 30
  m_InnerSpotAngle: 21.80208
  m_CookieSize: 10
  m_Shadows:
    m_Type: 2
    m_Resolution: -1
    m_CustomResolution: -1
    m_Strength: 1
    m_Bias: 0.05
    m_NormalBias: 0.4
    m_NearPlane: 0.2
    m_CullingMatrixOverride:
      e00: 1
      e01: 0
      e02: 0
      e03: 0
      e10: 0
      e11: 1
      e12: 0
      e13: 0
      e20: 0
      e21: 0
      e22: 1
      e23: 0
      e30: 0
      e31: 0
      e32: 0
      e33: 1
    m_UseCullingMatrixOverride: 0
  m_Cookie: {fileID: 0}
  m_DrawHalo: 0
  m_Flare: {fileID: 0}
  m_RenderMode: 0
  m_CullingMask:
    serializedVersion: 2
    m_Bits: 4294967295
  m_RenderingLayerMask: 1
  m_Lightmapping: 4
  m_LightShadowCasterMode: 0
  m_AreaSize: {x: 1, y: 1}
  m_BounceIntensity: 1
  m_ColorTemperature: 6570
  m_UseColorTemperature: 0
  m_BoundingSphereOverride: {x: 0, y: 0, z: 0, w: 0}
  m_UseBoundingSphereOverride: 0
  m_ShadowRadius: 0
  m_ShadowAngle: 0
--- !u!4 &1270793020
Transform:
  m_ObjectHideFlags: 0
  m_CorrespondingSourceObject: {fileID: 0}
  m_PrefabInstance: {fileID: 0}
  m_PrefabAsset: {fileID: 0}
  m_GameObject: {fileID: 1270793018}
  m_LocalRotation: {x: 0.40821788, y: -0.23456968, z: 0.10938163, w: 0.8754261}
  m_LocalPosition: {x: 0, y: 3, z: 0}
  m_LocalScale: {x: 1, y: 1, z: 1}
  m_Children: []
  m_Father: {fileID: 0}
  m_RootOrder: 0
  m_LocalEulerAnglesHint: {x: 50, y: -30, z: 0}
--- !u!1 &1309688135
GameObject:
  m_ObjectHideFlags: 0
  m_CorrespondingSourceObject: {fileID: 0}
  m_PrefabInstance: {fileID: 0}
  m_PrefabAsset: {fileID: 0}
  serializedVersion: 6
  m_Component:
  - component: {fileID: 1309688136}
  - component: {fileID: 1309688138}
  - component: {fileID: 1309688137}
  m_Layer: 5
  m_Name: Text
  m_TagString: Untagged
  m_Icon: {fileID: 0}
  m_NavMeshLayer: 0
  m_StaticEditorFlags: 0
  m_IsActive: 1
--- !u!224 &1309688136
RectTransform:
  m_ObjectHideFlags: 0
  m_CorrespondingSourceObject: {fileID: 0}
  m_PrefabInstance: {fileID: 0}
  m_PrefabAsset: {fileID: 0}
  m_GameObject: {fileID: 1309688135}
  m_LocalRotation: {x: -0, y: -0, z: -0, w: 1}
  m_LocalPosition: {x: 0, y: 0, z: 0}
  m_LocalScale: {x: 1, y: 1, z: 1}
  m_Children: []
  m_Father: {fileID: 1550884487}
  m_RootOrder: 0
  m_LocalEulerAnglesHint: {x: 0, y: 0, z: 0}
  m_AnchorMin: {x: 0, y: 0}
  m_AnchorMax: {x: 1, y: 1}
  m_AnchoredPosition: {x: 0, y: 0}
  m_SizeDelta: {x: 0, y: 0}
  m_Pivot: {x: 0.5, y: 0.5}
--- !u!114 &1309688137
MonoBehaviour:
  m_ObjectHideFlags: 0
  m_CorrespondingSourceObject: {fileID: 0}
  m_PrefabInstance: {fileID: 0}
  m_PrefabAsset: {fileID: 0}
  m_GameObject: {fileID: 1309688135}
  m_Enabled: 1
  m_EditorHideFlags: 0
  m_Script: {fileID: 11500000, guid: 5f7201a12d95ffc409449d95f23cf332, type: 3}
  m_Name: 
  m_EditorClassIdentifier: 
  m_Material: {fileID: 0}
  m_Color: {r: 0.19607843, g: 0.19607843, b: 0.19607843, a: 1}
  m_RaycastTarget: 1
  m_OnCullStateChanged:
    m_PersistentCalls:
      m_Calls: []
  m_FontData:
    m_Font: {fileID: 10102, guid: 0000000000000000e000000000000000, type: 0}
    m_FontSize: 40
    m_FontStyle: 0
    m_BestFit: 0
    m_MinSize: 4
    m_MaxSize: 50
    m_Alignment: 4
    m_AlignByGeometry: 0
    m_RichText: 1
    m_HorizontalOverflow: 0
    m_VerticalOverflow: 0
    m_LineSpacing: 1
  m_Text: Disable Coaching
--- !u!222 &1309688138
CanvasRenderer:
  m_ObjectHideFlags: 0
  m_CorrespondingSourceObject: {fileID: 0}
  m_PrefabInstance: {fileID: 0}
  m_PrefabAsset: {fileID: 0}
  m_GameObject: {fileID: 1309688135}
  m_CullTransparentMesh: 0
--- !u!1 &1550884486
GameObject:
  m_ObjectHideFlags: 0
  m_CorrespondingSourceObject: {fileID: 0}
  m_PrefabInstance: {fileID: 0}
  m_PrefabAsset: {fileID: 0}
  serializedVersion: 6
  m_Component:
  - component: {fileID: 1550884487}
  - component: {fileID: 1550884490}
  - component: {fileID: 1550884489}
  - component: {fileID: 1550884488}
  m_Layer: 5
  m_Name: Disable Coaching
  m_TagString: Untagged
  m_Icon: {fileID: 0}
  m_NavMeshLayer: 0
  m_StaticEditorFlags: 0
  m_IsActive: 1
--- !u!224 &1550884487
RectTransform:
  m_ObjectHideFlags: 0
  m_CorrespondingSourceObject: {fileID: 0}
  m_PrefabInstance: {fileID: 0}
  m_PrefabAsset: {fileID: 0}
  m_GameObject: {fileID: 1550884486}
  m_LocalRotation: {x: 0, y: 0, z: 0, w: 1}
  m_LocalPosition: {x: 0, y: 0, z: 0}
  m_LocalScale: {x: 1, y: 1, z: 1}
  m_Children:
  - {fileID: 1309688136}
  m_Father: {fileID: 767025049}
  m_RootOrder: 1
  m_LocalEulerAnglesHint: {x: 0, y: 0, z: 0}
  m_AnchorMin: {x: 1, y: 0}
  m_AnchorMax: {x: 1, y: 0}
  m_AnchoredPosition: {x: -400, y: 0}
  m_SizeDelta: {x: 400, y: 100}
  m_Pivot: {x: 0, y: 0}
--- !u!114 &1550884488
MonoBehaviour:
  m_ObjectHideFlags: 0
  m_CorrespondingSourceObject: {fileID: 0}
  m_PrefabInstance: {fileID: 0}
  m_PrefabAsset: {fileID: 0}
  m_GameObject: {fileID: 1550884486}
  m_Enabled: 1
  m_EditorHideFlags: 0
  m_Script: {fileID: 11500000, guid: 4e29b1a8efbd4b44bb3f3716e73f07ff, type: 3}
  m_Name: 
  m_EditorClassIdentifier: 
  m_Navigation:
    m_Mode: 3
    m_SelectOnUp: {fileID: 0}
    m_SelectOnDown: {fileID: 0}
    m_SelectOnLeft: {fileID: 0}
    m_SelectOnRight: {fileID: 0}
  m_Transition: 1
  m_Colors:
    m_NormalColor: {r: 1, g: 1, b: 1, a: 1}
    m_HighlightedColor: {r: 0.9607843, g: 0.9607843, b: 0.9607843, a: 1}
    m_PressedColor: {r: 0.78431374, g: 0.78431374, b: 0.78431374, a: 1}
    m_SelectedColor: {r: 0.9607843, g: 0.9607843, b: 0.9607843, a: 1}
    m_DisabledColor: {r: 0.78431374, g: 0.78431374, b: 0.78431374, a: 0.5019608}
    m_ColorMultiplier: 1
    m_FadeDuration: 0.1
  m_SpriteState:
    m_HighlightedSprite: {fileID: 0}
    m_PressedSprite: {fileID: 0}
    m_SelectedSprite: {fileID: 0}
    m_DisabledSprite: {fileID: 0}
  m_AnimationTriggers:
    m_NormalTrigger: Normal
    m_HighlightedTrigger: Highlighted
    m_PressedTrigger: Pressed
    m_SelectedTrigger: Selected
    m_DisabledTrigger: Disabled
  m_Interactable: 1
  m_TargetGraphic: {fileID: 1550884489}
  m_OnClick:
    m_PersistentCalls:
      m_Calls:
      - m_Target: {fileID: 860547062}
        m_MethodName: DisableCoaching
        m_Mode: 6
        m_Arguments:
          m_ObjectArgument: {fileID: 0}
          m_ObjectArgumentAssemblyTypeName: UnityEngine.Object, UnityEngine
          m_IntArgument: 0
          m_FloatArgument: 0
          m_StringArgument: 
          m_BoolArgument: 1
        m_CallState: 2
--- !u!114 &1550884489
MonoBehaviour:
  m_ObjectHideFlags: 0
  m_CorrespondingSourceObject: {fileID: 0}
  m_PrefabInstance: {fileID: 0}
  m_PrefabAsset: {fileID: 0}
  m_GameObject: {fileID: 1550884486}
  m_Enabled: 1
  m_EditorHideFlags: 0
  m_Script: {fileID: 11500000, guid: fe87c0e1cc204ed48ad3b37840f39efc, type: 3}
  m_Name: 
  m_EditorClassIdentifier: 
  m_Material: {fileID: 0}
  m_Color: {r: 1, g: 1, b: 1, a: 1}
  m_RaycastTarget: 1
  m_OnCullStateChanged:
    m_PersistentCalls:
      m_Calls: []
  m_Sprite: {fileID: 10905, guid: 0000000000000000f000000000000000, type: 0}
  m_Type: 1
  m_PreserveAspect: 0
  m_FillCenter: 1
  m_FillMethod: 4
  m_FillAmount: 1
  m_FillClockwise: 1
  m_FillOrigin: 0
  m_UseSpriteMesh: 0
  m_PixelsPerUnitMultiplier: 1
--- !u!222 &1550884490
CanvasRenderer:
  m_ObjectHideFlags: 0
  m_CorrespondingSourceObject: {fileID: 0}
  m_PrefabInstance: {fileID: 0}
  m_PrefabAsset: {fileID: 0}
  m_GameObject: {fileID: 1550884486}
  m_CullTransparentMesh: 0
--- !u!1 &1629170177
GameObject:
  m_ObjectHideFlags: 0
  m_CorrespondingSourceObject: {fileID: 0}
  m_PrefabInstance: {fileID: 0}
  m_PrefabAsset: {fileID: 0}
  serializedVersion: 6
  m_Component:
  - component: {fileID: 1629170179}
  - component: {fileID: 1629170178}
  - component: {fileID: 1629170180}
  m_Layer: 0
  m_Name: AR Session Origin
  m_TagString: Untagged
  m_Icon: {fileID: 0}
  m_NavMeshLayer: 0
  m_StaticEditorFlags: 0
  m_IsActive: 1
--- !u!114 &1629170178
MonoBehaviour:
  m_ObjectHideFlags: 0
  m_CorrespondingSourceObject: {fileID: 0}
  m_PrefabInstance: {fileID: 0}
  m_PrefabAsset: {fileID: 0}
  m_GameObject: {fileID: 1629170177}
  m_Enabled: 1
  m_EditorHideFlags: 0
  m_Script: {fileID: 11500000, guid: 520bb47c46cf8624fafb307b7d1b862a, type: 3}
  m_Name: 
  m_EditorClassIdentifier: 
  m_Camera: {fileID: 821026225}
--- !u!4 &1629170179
Transform:
  m_ObjectHideFlags: 0
  m_CorrespondingSourceObject: {fileID: 0}
  m_PrefabInstance: {fileID: 0}
  m_PrefabAsset: {fileID: 0}
  m_GameObject: {fileID: 1629170177}
  m_LocalRotation: {x: 0, y: 0, z: 0, w: 1}
  m_LocalPosition: {x: 0, y: 0, z: 0}
  m_LocalScale: {x: 1, y: 1, z: 1}
  m_Children:
  - {fileID: 821026229}
  m_Father: {fileID: 0}
  m_RootOrder: 1
  m_LocalEulerAnglesHint: {x: 0, y: 0, z: 0}
--- !u!114 &1629170180
MonoBehaviour:
  m_ObjectHideFlags: 0
  m_CorrespondingSourceObject: {fileID: 0}
  m_PrefabInstance: {fileID: 0}
  m_PrefabAsset: {fileID: 0}
  m_GameObject: {fileID: 1629170177}
  m_Enabled: 1
  m_EditorHideFlags: 0
  m_Script: {fileID: 11500000, guid: e1760703bbd54c04488a8d10600262ab, type: 3}
  m_Name: 
  m_EditorClassIdentifier: 
  m_PlanePrefab: {fileID: 1568414836858200, guid: f0e0be81472ff1243aa2afa27e5d0e61,
    type: 3}
  m_DetectionMode: -1
--- !u!1 &1904448805
GameObject:
  m_ObjectHideFlags: 0
  m_CorrespondingSourceObject: {fileID: 0}
  m_PrefabInstance: {fileID: 0}
  m_PrefabAsset: {fileID: 0}
  serializedVersion: 6
  m_Component:
  - component: {fileID: 1904448806}
  - component: {fileID: 1904448808}
  - component: {fileID: 1904448807}
  m_Layer: 5
  m_Name: Text
  m_TagString: Untagged
  m_Icon: {fileID: 0}
  m_NavMeshLayer: 0
  m_StaticEditorFlags: 0
  m_IsActive: 1
--- !u!224 &1904448806
RectTransform:
  m_ObjectHideFlags: 0
  m_CorrespondingSourceObject: {fileID: 0}
  m_PrefabInstance: {fileID: 0}
  m_PrefabAsset: {fileID: 0}
  m_GameObject: {fileID: 1904448805}
  m_LocalRotation: {x: -0, y: -0, z: -0, w: 1}
  m_LocalPosition: {x: 0, y: 0, z: 0}
  m_LocalScale: {x: 1, y: 1, z: 1}
  m_Children: []
  m_Father: {fileID: 791307474}
  m_RootOrder: 0
  m_LocalEulerAnglesHint: {x: 0, y: 0, z: 0}
  m_AnchorMin: {x: 0, y: 0}
  m_AnchorMax: {x: 1, y: 1}
  m_AnchoredPosition: {x: 0, y: 0}
  m_SizeDelta: {x: 0, y: 0}
  m_Pivot: {x: 0.5, y: 0.5}
--- !u!114 &1904448807
MonoBehaviour:
  m_ObjectHideFlags: 0
  m_CorrespondingSourceObject: {fileID: 0}
  m_PrefabInstance: {fileID: 0}
  m_PrefabAsset: {fileID: 0}
  m_GameObject: {fileID: 1904448805}
  m_Enabled: 1
  m_EditorHideFlags: 0
  m_Script: {fileID: 11500000, guid: 5f7201a12d95ffc409449d95f23cf332, type: 3}
  m_Name: 
  m_EditorClassIdentifier: 
  m_Material: {fileID: 0}
  m_Color: {r: 0.19607843, g: 0.19607843, b: 0.19607843, a: 1}
  m_RaycastTarget: 1
  m_OnCullStateChanged:
    m_PersistentCalls:
      m_Calls: []
  m_FontData:
    m_Font: {fileID: 10102, guid: 0000000000000000e000000000000000, type: 0}
    m_FontSize: 40
    m_FontStyle: 0
    m_BestFit: 0
    m_MinSize: 4
    m_MaxSize: 50
    m_Alignment: 4
    m_AlignByGeometry: 0
    m_RichText: 1
    m_HorizontalOverflow: 0
    m_VerticalOverflow: 0
    m_LineSpacing: 1
  m_Text: Activate Coaching
--- !u!222 &1904448808
CanvasRenderer:
  m_ObjectHideFlags: 0
  m_CorrespondingSourceObject: {fileID: 0}
  m_PrefabInstance: {fileID: 0}
  m_PrefabAsset: {fileID: 0}
  m_GameObject: {fileID: 1904448805}
  m_CullTransparentMesh: 0<|MERGE_RESOLUTION|>--- conflicted
+++ resolved
@@ -440,11 +440,7 @@
   m_LocalScale: {x: 0, y: 0, z: 0}
   m_Children:
   - {fileID: 791307474}
-<<<<<<< HEAD
   - {fileID: 339984496}
-=======
-  - {fileID: 1550884487}
->>>>>>> 597d7695
   m_Father: {fileID: 0}
   m_RootOrder: 3
   m_LocalEulerAnglesHint: {x: 0, y: 0, z: 0}
