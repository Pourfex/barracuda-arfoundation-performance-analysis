%YAML 1.1
%TAG !u! tag:unity3d.com,2011:
--- !u!29 &1
OcclusionCullingSettings:
  m_ObjectHideFlags: 0
  serializedVersion: 2
  m_OcclusionBakeSettings:
    smallestOccluder: 5
    smallestHole: 0.25
    backfaceThreshold: 100
  m_SceneGUID: 00000000000000000000000000000000
  m_OcclusionCullingData: {fileID: 0}
--- !u!104 &2
RenderSettings:
  m_ObjectHideFlags: 0
  serializedVersion: 9
  m_Fog: 0
  m_FogColor: {r: 0.5, g: 0.5, b: 0.5, a: 1}
  m_FogMode: 3
  m_FogDensity: 0.01
  m_LinearFogStart: 0
  m_LinearFogEnd: 300
  m_AmbientSkyColor: {r: 0.212, g: 0.227, b: 0.259, a: 1}
  m_AmbientEquatorColor: {r: 0.114, g: 0.125, b: 0.133, a: 1}
  m_AmbientGroundColor: {r: 0.047, g: 0.043, b: 0.035, a: 1}
  m_AmbientIntensity: 1
  m_AmbientMode: 0
  m_SubtractiveShadowColor: {r: 0.42, g: 0.478, b: 0.627, a: 1}
  m_SkyboxMaterial: {fileID: 10304, guid: 0000000000000000f000000000000000, type: 0}
  m_HaloStrength: 0.5
  m_FlareStrength: 1
  m_FlareFadeSpeed: 3
  m_HaloTexture: {fileID: 0}
  m_SpotCookie: {fileID: 10001, guid: 0000000000000000e000000000000000, type: 0}
  m_DefaultReflectionMode: 0
  m_DefaultReflectionResolution: 128
  m_ReflectionBounces: 1
  m_ReflectionIntensity: 1
  m_CustomReflection: {fileID: 0}
  m_Sun: {fileID: 0}
  m_IndirectSpecularColor: {r: 0.44657874, g: 0.49641275, b: 0.5748172, a: 1}
  m_UseRadianceAmbientProbe: 0
--- !u!157 &3
LightmapSettings:
  m_ObjectHideFlags: 0
  serializedVersion: 12
  m_GIWorkflowMode: 0
  m_GISettings:
    serializedVersion: 2
    m_BounceScale: 1
    m_IndirectOutputScale: 1
    m_AlbedoBoost: 1
    m_EnvironmentLightingMode: 0
    m_EnableBakedLightmaps: 1
    m_EnableRealtimeLightmaps: 0
  m_LightmapEditorSettings:
    serializedVersion: 12
    m_Resolution: 2
    m_BakeResolution: 10
    m_AtlasSize: 512
    m_AO: 0
    m_AOMaxDistance: 1
    m_CompAOExponent: 1
    m_CompAOExponentDirect: 0
    m_ExtractAmbientOcclusion: 0
    m_Padding: 2
    m_LightmapParameters: {fileID: 0}
    m_LightmapsBakeMode: 1
    m_TextureCompression: 1
    m_FinalGather: 0
    m_FinalGatherFiltering: 1
    m_FinalGatherRayCount: 256
    m_ReflectionCompression: 2
    m_MixedBakeMode: 2
    m_BakeBackend: 1
    m_PVRSampling: 1
    m_PVRDirectSampleCount: 32
    m_PVRSampleCount: 256
    m_PVRBounces: 2
    m_PVREnvironmentSampleCount: 256
    m_PVREnvironmentReferencePointCount: 2048
    m_PVRFilteringMode: 2
    m_PVRDenoiserTypeDirect: 0
    m_PVRDenoiserTypeIndirect: 0
    m_PVRDenoiserTypeAO: 0
    m_PVRFilterTypeDirect: 0
    m_PVRFilterTypeIndirect: 0
    m_PVRFilterTypeAO: 0
    m_PVREnvironmentMIS: 0
    m_PVRCulling: 1
    m_PVRFilteringGaussRadiusDirect: 1
    m_PVRFilteringGaussRadiusIndirect: 5
    m_PVRFilteringGaussRadiusAO: 2
    m_PVRFilteringAtrousPositionSigmaDirect: 0.5
    m_PVRFilteringAtrousPositionSigmaIndirect: 2
    m_PVRFilteringAtrousPositionSigmaAO: 1
    m_ExportTrainingData: 0
    m_TrainingDataDestination: TrainingData
    m_LightProbeSampleCountMultiplier: 4
  m_LightingDataAsset: {fileID: 0}
  m_LightingSettings: {fileID: 4890085278179872738, guid: 8ed4f6d6a4fe6467c88aecb3237bf8e8,
    type: 2}
--- !u!196 &4
NavMeshSettings:
  serializedVersion: 2
  m_ObjectHideFlags: 0
  m_BuildSettings:
    serializedVersion: 2
    agentTypeID: 0
    agentRadius: 0.5
    agentHeight: 2
    agentSlope: 45
    agentClimb: 0.4
    ledgeDropHeight: 0
    maxJumpAcrossDistance: 0
    minRegionArea: 2
    manualCellSize: 0
    cellSize: 0.16666667
    manualTileSize: 0
    tileSize: 256
    accuratePlacement: 0
    maxJobWorkers: 0
    preserveTilesOutsideBounds: 0
    debug:
      m_Flags: 0
  m_NavMeshData: {fileID: 0}
--- !u!1 &71913058
GameObject:
  m_ObjectHideFlags: 0
  m_CorrespondingSourceObject: {fileID: 0}
  m_PrefabInstance: {fileID: 0}
  m_PrefabAsset: {fileID: 0}
  serializedVersion: 6
  m_Component:
  - component: {fileID: 71913059}
  - component: {fileID: 71913061}
  - component: {fileID: 71913060}
  m_Layer: 5
  m_Name: Label
  m_TagString: Untagged
  m_Icon: {fileID: 0}
  m_NavMeshLayer: 0
  m_StaticEditorFlags: 0
  m_IsActive: 1
--- !u!224 &71913059
RectTransform:
  m_ObjectHideFlags: 0
  m_CorrespondingSourceObject: {fileID: 0}
  m_PrefabInstance: {fileID: 0}
  m_PrefabAsset: {fileID: 0}
  m_GameObject: {fileID: 71913058}
  m_LocalRotation: {x: 0, y: 0, z: 0, w: 1}
  m_LocalPosition: {x: 0, y: 0, z: 0}
  m_LocalScale: {x: 1, y: 1, z: 1}
  m_Children: []
  m_Father: {fileID: 1317083241}
  m_RootOrder: 0
  m_LocalEulerAnglesHint: {x: 0, y: 0, z: 0}
  m_AnchorMin: {x: 0, y: 0}
  m_AnchorMax: {x: 1, y: 1}
  m_AnchoredPosition: {x: -7.5, y: -0.5}
  m_SizeDelta: {x: -35, y: -13}
  m_Pivot: {x: 0.5, y: 0.5}
--- !u!114 &71913060
MonoBehaviour:
  m_ObjectHideFlags: 0
  m_CorrespondingSourceObject: {fileID: 0}
  m_PrefabInstance: {fileID: 0}
  m_PrefabAsset: {fileID: 0}
  m_GameObject: {fileID: 71913058}
  m_Enabled: 1
  m_EditorHideFlags: 0
  m_Script: {fileID: 11500000, guid: 5f7201a12d95ffc409449d95f23cf332, type: 3}
  m_Name: 
  m_EditorClassIdentifier: 
  m_Material: {fileID: 0}
  m_Color: {r: 0.19607843, g: 0.19607843, b: 0.19607843, a: 1}
  m_RaycastTarget: 1
  m_Maskable: 1
  m_OnCullStateChanged:
    m_PersistentCalls:
      m_Calls: []
  m_FontData:
    m_Font: {fileID: 10102, guid: 0000000000000000e000000000000000, type: 0}
    m_FontSize: 30
    m_FontStyle: 0
    m_BestFit: 0
    m_MinSize: 3
    m_MaxSize: 60
    m_Alignment: 3
    m_AlignByGeometry: 0
    m_RichText: 1
    m_HorizontalOverflow: 0
    m_VerticalOverflow: 0
    m_LineSpacing: 1
  m_Text: Environment Depth
--- !u!222 &71913061
CanvasRenderer:
  m_ObjectHideFlags: 0
  m_CorrespondingSourceObject: {fileID: 0}
  m_PrefabInstance: {fileID: 0}
  m_PrefabAsset: {fileID: 0}
  m_GameObject: {fileID: 71913058}
  m_CullTransparentMesh: 0
--- !u!1 &187632570
GameObject:
  m_ObjectHideFlags: 0
  m_CorrespondingSourceObject: {fileID: 0}
  m_PrefabInstance: {fileID: 0}
  m_PrefabAsset: {fileID: 0}
  serializedVersion: 6
  m_Component:
  - component: {fileID: 187632571}
  m_Layer: 5
  m_Name: Sliding Area
  m_TagString: Untagged
  m_Icon: {fileID: 0}
  m_NavMeshLayer: 0
  m_StaticEditorFlags: 0
  m_IsActive: 1
--- !u!224 &187632571
RectTransform:
  m_ObjectHideFlags: 0
  m_CorrespondingSourceObject: {fileID: 0}
  m_PrefabInstance: {fileID: 0}
  m_PrefabAsset: {fileID: 0}
  m_GameObject: {fileID: 187632570}
  m_LocalRotation: {x: 0, y: 0, z: 0, w: 1}
  m_LocalPosition: {x: 0, y: 0, z: 0}
  m_LocalScale: {x: 1, y: 1, z: 1}
  m_Children:
  - {fileID: 1449726331}
  m_Father: {fileID: 1456894440}
  m_RootOrder: 0
  m_LocalEulerAnglesHint: {x: 0, y: 0, z: 0}
  m_AnchorMin: {x: 0, y: 0}
  m_AnchorMax: {x: 1, y: 1}
  m_AnchoredPosition: {x: 0, y: 0}
  m_SizeDelta: {x: -20, y: -20}
  m_Pivot: {x: 0.5, y: 0.5}
--- !u!1 &282840810
GameObject:
  m_ObjectHideFlags: 0
  m_CorrespondingSourceObject: {fileID: 0}
  m_PrefabInstance: {fileID: 0}
  m_PrefabAsset: {fileID: 0}
  serializedVersion: 6
  m_Component:
  - component: {fileID: 282840814}
  - component: {fileID: 282840813}
  - component: {fileID: 282840811}
  - component: {fileID: 282840815}
  - component: {fileID: 282840816}
  - component: {fileID: 282840812}
  m_Layer: 0
  m_Name: AR Camera
  m_TagString: MainCamera
  m_Icon: {fileID: 0}
  m_NavMeshLayer: 0
  m_StaticEditorFlags: 0
  m_IsActive: 1
--- !u!81 &282840811
AudioListener:
  m_ObjectHideFlags: 0
  m_CorrespondingSourceObject: {fileID: 0}
  m_PrefabInstance: {fileID: 0}
  m_PrefabAsset: {fileID: 0}
  m_GameObject: {fileID: 282840810}
  m_Enabled: 1
--- !u!114 &282840812
MonoBehaviour:
  m_ObjectHideFlags: 0
  m_CorrespondingSourceObject: {fileID: 0}
  m_PrefabInstance: {fileID: 0}
  m_PrefabAsset: {fileID: 0}
  m_GameObject: {fileID: 282840810}
  m_Enabled: 1
  m_EditorHideFlags: 0
  m_Script: {fileID: 11500000, guid: 816b289ef451e094f9ae174fb4cf8db0, type: 3}
  m_Name: 
  m_EditorClassIdentifier: 
  m_UseCustomMaterial: 0
  m_CustomMaterial: {fileID: 0}
--- !u!20 &282840813
Camera:
  m_ObjectHideFlags: 0
  m_CorrespondingSourceObject: {fileID: 0}
  m_PrefabInstance: {fileID: 0}
  m_PrefabAsset: {fileID: 0}
  m_GameObject: {fileID: 282840810}
  m_Enabled: 1
  serializedVersion: 2
  m_ClearFlags: 2
  m_BackGroundColor: {r: 0, g: 0, b: 0, a: 1}
  m_projectionMatrixMode: 1
  m_GateFitMode: 2
  m_FOVAxisMode: 0
  m_SensorSize: {x: 36, y: 24}
  m_LensShift: {x: 0, y: 0}
  m_FocalLength: 50
  m_NormalizedViewPortRect:
    serializedVersion: 2
    x: 0
    y: 0
    width: 1
    height: 1
  near clip plane: 0.1
  far clip plane: 20
  field of view: 60
  orthographic: 0
  orthographic size: 5
  m_Depth: 0
  m_CullingMask:
    serializedVersion: 2
    m_Bits: 4294967295
  m_RenderingPath: -1
  m_TargetTexture: {fileID: 0}
  m_TargetDisplay: 0
  m_TargetEye: 3
  m_HDR: 1
  m_AllowMSAA: 1
  m_AllowDynamicResolution: 0
  m_ForceIntoRT: 0
  m_OcclusionCulling: 1
  m_StereoConvergence: 10
  m_StereoSeparation: 0.022
--- !u!4 &282840814
Transform:
  m_ObjectHideFlags: 0
  m_CorrespondingSourceObject: {fileID: 0}
  m_PrefabInstance: {fileID: 0}
  m_PrefabAsset: {fileID: 0}
  m_GameObject: {fileID: 282840810}
  m_LocalRotation: {x: 0, y: 0, z: 0, w: 1}
  m_LocalPosition: {x: 0, y: 0, z: 0}
  m_LocalScale: {x: 1, y: 1, z: 1}
  m_Children: []
  m_Father: {fileID: 1335839535}
  m_RootOrder: 0
  m_LocalEulerAnglesHint: {x: 0, y: 0, z: 0}
--- !u!114 &282840815
MonoBehaviour:
  m_ObjectHideFlags: 0
  m_CorrespondingSourceObject: {fileID: 0}
  m_PrefabInstance: {fileID: 0}
  m_PrefabAsset: {fileID: 0}
  m_GameObject: {fileID: 282840810}
  m_Enabled: 1
  m_EditorHideFlags: 0
  m_Script: {fileID: 11500000, guid: 6e3c44306fb1e439a9f18b2212b8ab70, type: 3}
  m_Name: 
  m_EditorClassIdentifier: 
--- !u!114 &282840816
MonoBehaviour:
  m_ObjectHideFlags: 0
  m_CorrespondingSourceObject: {fileID: 0}
  m_PrefabInstance: {fileID: 0}
  m_PrefabAsset: {fileID: 0}
  m_GameObject: {fileID: 282840810}
  m_Enabled: 1
  m_EditorHideFlags: 0
  m_Script: {fileID: 11500000, guid: 4966719baa26e4b0e8231a24d9bd491a, type: 3}
  m_Name: 
  m_EditorClassIdentifier: 
  m_FocusMode: -1
  m_LightEstimationMode: -1
  m_AutoFocus: 1
  m_LightEstimation: 0
  m_FacingDirection: 1
--- !u!1 &427002218
GameObject:
  m_ObjectHideFlags: 0
  m_CorrespondingSourceObject: {fileID: 0}
  m_PrefabInstance: {fileID: 0}
  m_PrefabAsset: {fileID: 0}
  serializedVersion: 6
  m_Component:
  - component: {fileID: 427002220}
  - component: {fileID: 427002219}
  - component: {fileID: 427002222}
  m_Layer: 0
  m_Name: AR Session
  m_TagString: Untagged
  m_Icon: {fileID: 0}
  m_NavMeshLayer: 0
  m_StaticEditorFlags: 0
  m_IsActive: 1
--- !u!114 &427002219
MonoBehaviour:
  m_ObjectHideFlags: 0
  m_CorrespondingSourceObject: {fileID: 0}
  m_PrefabInstance: {fileID: 0}
  m_PrefabAsset: {fileID: 0}
  m_GameObject: {fileID: 427002218}
  m_Enabled: 1
  m_EditorHideFlags: 0
  m_Script: {fileID: 11500000, guid: 3859a92a05d4f5d418cb6ca605290e74, type: 3}
  m_Name: 
  m_EditorClassIdentifier: 
  m_AttemptUpdate: 1
  m_MatchFrameRate: 1
  m_TrackingMode: 2
--- !u!4 &427002220
Transform:
  m_ObjectHideFlags: 0
  m_CorrespondingSourceObject: {fileID: 0}
  m_PrefabInstance: {fileID: 0}
  m_PrefabAsset: {fileID: 0}
  m_GameObject: {fileID: 427002218}
  m_LocalRotation: {x: 0, y: 0, z: 0, w: 1}
  m_LocalPosition: {x: 0, y: 0, z: 0}
  m_LocalScale: {x: 1, y: 1, z: 1}
  m_Children: []
  m_Father: {fileID: 0}
  m_RootOrder: 1
  m_LocalEulerAnglesHint: {x: 0, y: 0, z: 0}
--- !u!114 &427002222
MonoBehaviour:
  m_ObjectHideFlags: 0
  m_CorrespondingSourceObject: {fileID: 0}
  m_PrefabInstance: {fileID: 0}
  m_PrefabAsset: {fileID: 0}
  m_GameObject: {fileID: 427002218}
  m_Enabled: 1
  m_EditorHideFlags: 0
  m_Script: {fileID: 11500000, guid: fa850fbd5b8aded44846f96e35f1a9f5, type: 3}
  m_Name: 
  m_EditorClassIdentifier: 
--- !u!1 &452870609
GameObject:
  m_ObjectHideFlags: 0
  m_CorrespondingSourceObject: {fileID: 0}
  m_PrefabInstance: {fileID: 0}
  m_PrefabAsset: {fileID: 0}
  serializedVersion: 6
  m_Component:
  - component: {fileID: 452870610}
  m_Layer: 5
  m_Name: Content
  m_TagString: Untagged
  m_Icon: {fileID: 0}
  m_NavMeshLayer: 0
  m_StaticEditorFlags: 0
  m_IsActive: 1
--- !u!224 &452870610
RectTransform:
  m_ObjectHideFlags: 0
  m_CorrespondingSourceObject: {fileID: 0}
  m_PrefabInstance: {fileID: 0}
  m_PrefabAsset: {fileID: 0}
  m_GameObject: {fileID: 452870609}
  m_LocalRotation: {x: 0, y: 0, z: 0, w: 1}
  m_LocalPosition: {x: 0, y: 0, z: 0}
  m_LocalScale: {x: 1, y: 1, z: 1}
  m_Children:
  - {fileID: 1892859418}
  m_Father: {fileID: 870181493}
  m_RootOrder: 0
  m_LocalEulerAnglesHint: {x: 0, y: 0, z: 0}
  m_AnchorMin: {x: 0, y: 1}
  m_AnchorMax: {x: 1, y: 1}
  m_AnchoredPosition: {x: 0, y: 0}
  m_SizeDelta: {x: 0, y: 180}
  m_Pivot: {x: 0.5, y: 1}
--- !u!224 &456543166 stripped
RectTransform:
  m_CorrespondingSourceObject: {fileID: 2304810881573073946, guid: 4ee22c1f54b174122b6a766fe09e0de8,
    type: 3}
  m_PrefabInstance: {fileID: 785619055}
  m_PrefabAsset: {fileID: 0}
--- !u!114 &456543167 stripped
MonoBehaviour:
  m_CorrespondingSourceObject: {fileID: 4584729703009679669, guid: 4ee22c1f54b174122b6a766fe09e0de8,
    type: 3}
  m_PrefabInstance: {fileID: 785619055}
  m_PrefabAsset: {fileID: 0}
  m_GameObject: {fileID: 0}
  m_Enabled: 1
  m_EditorHideFlags: 0
  m_Script: {fileID: 11500000, guid: 9909048d5fe6c41468a28c79b85916d5, type: 3}
  m_Name: 
  m_EditorClassIdentifier: 
--- !u!1 &485666362
GameObject:
  m_ObjectHideFlags: 0
  m_CorrespondingSourceObject: {fileID: 0}
  m_PrefabInstance: {fileID: 0}
  m_PrefabAsset: {fileID: 0}
  serializedVersion: 6
  m_Component:
  - component: {fileID: 485666366}
  - component: {fileID: 485666365}
  - component: {fileID: 485666364}
  - component: {fileID: 485666363}
  m_Layer: 5
  m_Name: Canvas
  m_TagString: Untagged
  m_Icon: {fileID: 0}
  m_NavMeshLayer: 0
  m_StaticEditorFlags: 0
  m_IsActive: 1
--- !u!114 &485666363
MonoBehaviour:
  m_ObjectHideFlags: 0
  m_CorrespondingSourceObject: {fileID: 0}
  m_PrefabInstance: {fileID: 0}
  m_PrefabAsset: {fileID: 0}
  m_GameObject: {fileID: 485666362}
  m_Enabled: 1
  m_EditorHideFlags: 0
  m_Script: {fileID: 11500000, guid: dc42784cf147c0c48a680349fa168899, type: 3}
  m_Name: 
  m_EditorClassIdentifier: 
  m_IgnoreReversedGraphics: 1
  m_BlockingObjects: 0
  m_BlockingMask:
    serializedVersion: 2
    m_Bits: 4294967295
--- !u!114 &485666364
MonoBehaviour:
  m_ObjectHideFlags: 0
  m_CorrespondingSourceObject: {fileID: 0}
  m_PrefabInstance: {fileID: 0}
  m_PrefabAsset: {fileID: 0}
  m_GameObject: {fileID: 485666362}
  m_Enabled: 1
  m_EditorHideFlags: 0
  m_Script: {fileID: 11500000, guid: 0cd44c1031e13a943bb63640046fad76, type: 3}
  m_Name: 
  m_EditorClassIdentifier: 
  m_UiScaleMode: 0
  m_ReferencePixelsPerUnit: 100
  m_ScaleFactor: 1
  m_ReferenceResolution: {x: 800, y: 600}
  m_ScreenMatchMode: 0
  m_MatchWidthOrHeight: 0
  m_PhysicalUnit: 3
  m_FallbackScreenDPI: 96
  m_DefaultSpriteDPI: 96
  m_DynamicPixelsPerUnit: 1
--- !u!223 &485666365
Canvas:
  m_ObjectHideFlags: 0
  m_CorrespondingSourceObject: {fileID: 0}
  m_PrefabInstance: {fileID: 0}
  m_PrefabAsset: {fileID: 0}
  m_GameObject: {fileID: 485666362}
  m_Enabled: 1
  serializedVersion: 3
  m_RenderMode: 0
  m_Camera: {fileID: 0}
  m_PlaneDistance: 100
  m_PixelPerfect: 0
  m_ReceivesEvents: 1
  m_OverrideSorting: 0
  m_OverridePixelPerfect: 0
  m_SortingBucketNormalizedSize: 0
  m_AdditionalShaderChannelsFlag: 0
  m_SortingLayerID: 0
  m_SortingOrder: 0
  m_TargetDisplay: 0
--- !u!224 &485666366
RectTransform:
  m_ObjectHideFlags: 0
  m_CorrespondingSourceObject: {fileID: 0}
  m_PrefabInstance: {fileID: 0}
  m_PrefabAsset: {fileID: 0}
  m_GameObject: {fileID: 485666362}
  m_LocalRotation: {x: 0, y: 0, z: 0, w: 1}
  m_LocalPosition: {x: 0, y: 0, z: 0}
  m_LocalScale: {x: 0, y: 0, z: 0}
  m_Children:
  - {fileID: 456543166}
  - {fileID: 1474869892}
  - {fileID: 901906344}
  - {fileID: 642201223}
  - {fileID: 1317083241}
  m_Father: {fileID: 0}
  m_RootOrder: 4
  m_LocalEulerAnglesHint: {x: 0, y: 0, z: 0}
  m_AnchorMin: {x: 0, y: 0}
  m_AnchorMax: {x: 0, y: 0}
  m_AnchoredPosition: {x: 0, y: 0}
  m_SizeDelta: {x: 0, y: 0}
  m_Pivot: {x: 0, y: 0}
--- !u!1 &642201222
GameObject:
  m_ObjectHideFlags: 0
  m_CorrespondingSourceObject: {fileID: 0}
  m_PrefabInstance: {fileID: 0}
  m_PrefabAsset: {fileID: 0}
  serializedVersion: 6
  m_Component:
  - component: {fileID: 642201223}
  - component: {fileID: 642201226}
  - component: {fileID: 642201225}
  - component: {fileID: 642201224}
  - component: {fileID: 642201227}
  m_Layer: 5
  m_Name: CameraConfigs
  m_TagString: Untagged
  m_Icon: {fileID: 0}
  m_NavMeshLayer: 0
  m_StaticEditorFlags: 0
  m_IsActive: 1
--- !u!224 &642201223
RectTransform:
  m_ObjectHideFlags: 0
  m_CorrespondingSourceObject: {fileID: 0}
  m_PrefabInstance: {fileID: 0}
  m_PrefabAsset: {fileID: 0}
  m_GameObject: {fileID: 642201222}
  m_LocalRotation: {x: 0, y: 0, z: 0, w: 1}
  m_LocalPosition: {x: 0, y: 0, z: 0}
  m_LocalScale: {x: 1, y: 1, z: 1}
  m_Children:
  - {fileID: 902925368}
  - {fileID: 1791068495}
  - {fileID: 773643825}
  m_Father: {fileID: 485666366}
  m_RootOrder: 3
  m_LocalEulerAnglesHint: {x: 0, y: 0, z: 0}
  m_AnchorMin: {x: 0, y: 0}
  m_AnchorMax: {x: 0, y: 0}
  m_AnchoredPosition: {x: 0, y: 0}
  m_SizeDelta: {x: 900, y: 120}
  m_Pivot: {x: 0, y: 0}
--- !u!114 &642201224
MonoBehaviour:
  m_ObjectHideFlags: 0
  m_CorrespondingSourceObject: {fileID: 0}
  m_PrefabInstance: {fileID: 0}
  m_PrefabAsset: {fileID: 0}
  m_GameObject: {fileID: 642201222}
  m_Enabled: 1
  m_EditorHideFlags: 0
  m_Script: {fileID: 11500000, guid: 0d0b652f32a2cc243917e4028fa0f046, type: 3}
  m_Name: 
  m_EditorClassIdentifier: 
  m_Navigation:
    m_Mode: 3
    m_SelectOnUp: {fileID: 0}
    m_SelectOnDown: {fileID: 0}
    m_SelectOnLeft: {fileID: 0}
    m_SelectOnRight: {fileID: 0}
  m_Transition: 1
  m_Colors:
    m_NormalColor: {r: 1, g: 1, b: 1, a: 1}
    m_HighlightedColor: {r: 0.9607843, g: 0.9607843, b: 0.9607843, a: 1}
    m_PressedColor: {r: 0.78431374, g: 0.78431374, b: 0.78431374, a: 1}
    m_SelectedColor: {r: 0.9607843, g: 0.9607843, b: 0.9607843, a: 1}
    m_DisabledColor: {r: 0.78431374, g: 0.78431374, b: 0.78431374, a: 0.5019608}
    m_ColorMultiplier: 1
    m_FadeDuration: 0.1
  m_SpriteState:
    m_HighlightedSprite: {fileID: 0}
    m_PressedSprite: {fileID: 0}
    m_SelectedSprite: {fileID: 0}
    m_DisabledSprite: {fileID: 0}
  m_AnimationTriggers:
    m_NormalTrigger: Normal
    m_HighlightedTrigger: Highlighted
    m_PressedTrigger: Pressed
    m_SelectedTrigger: Highlighted
    m_DisabledTrigger: Disabled
  m_Interactable: 1
  m_TargetGraphic: {fileID: 642201225}
  m_Template: {fileID: 773643825}
  m_CaptionText: {fileID: 902925369}
  m_CaptionImage: {fileID: 0}
  m_ItemText: {fileID: 1248549348}
  m_ItemImage: {fileID: 0}
  m_Value: 0
  m_Options:
    m_Options:
    - m_Text: Option A
      m_Image: {fileID: 0}
    - m_Text: Option B
      m_Image: {fileID: 0}
    - m_Text: Option C
      m_Image: {fileID: 0}
  m_OnValueChanged:
    m_PersistentCalls:
      m_Calls:
      - m_Target: {fileID: 642201227}
        m_TargetAssemblyTypeName: 
        m_MethodName: OnValueChanged
        m_Mode: 2
        m_Arguments:
          m_ObjectArgument: {fileID: 642201224}
          m_ObjectArgumentAssemblyTypeName: UnityEngine.UI.Dropdown, UnityEngine.UI
          m_IntArgument: 0
          m_FloatArgument: 0
          m_StringArgument: 
          m_BoolArgument: 0
        m_CallState: 2
  m_AlphaFadeSpeed: 0.15
--- !u!114 &642201225
MonoBehaviour:
  m_ObjectHideFlags: 0
  m_CorrespondingSourceObject: {fileID: 0}
  m_PrefabInstance: {fileID: 0}
  m_PrefabAsset: {fileID: 0}
  m_GameObject: {fileID: 642201222}
  m_Enabled: 1
  m_EditorHideFlags: 0
  m_Script: {fileID: 11500000, guid: fe87c0e1cc204ed48ad3b37840f39efc, type: 3}
  m_Name: 
  m_EditorClassIdentifier: 
  m_Material: {fileID: 0}
  m_Color: {r: 1, g: 1, b: 1, a: 1}
  m_RaycastTarget: 1
  m_RaycastPadding: {x: 0, y: 0, z: 0, w: 0}
  m_Maskable: 1
  m_OnCullStateChanged:
    m_PersistentCalls:
      m_Calls: []
  m_Sprite: {fileID: 10905, guid: 0000000000000000f000000000000000, type: 0}
  m_Type: 1
  m_PreserveAspect: 0
  m_FillCenter: 1
  m_FillMethod: 4
  m_FillAmount: 1
  m_FillClockwise: 1
  m_FillOrigin: 0
  m_UseSpriteMesh: 0
  m_PixelsPerUnitMultiplier: 1
--- !u!222 &642201226
CanvasRenderer:
  m_ObjectHideFlags: 0
  m_CorrespondingSourceObject: {fileID: 0}
  m_PrefabInstance: {fileID: 0}
  m_PrefabAsset: {fileID: 0}
  m_GameObject: {fileID: 642201222}
  m_CullTransparentMesh: 0
--- !u!114 &642201227
MonoBehaviour:
  m_ObjectHideFlags: 0
  m_CorrespondingSourceObject: {fileID: 0}
  m_PrefabInstance: {fileID: 0}
  m_PrefabAsset: {fileID: 0}
  m_GameObject: {fileID: 642201222}
  m_Enabled: 1
  m_EditorHideFlags: 0
  m_Script: {fileID: 11500000, guid: 94b653a1faa6f4749ad83e77bcddfab4, type: 3}
  m_Name: 
  m_EditorClassIdentifier: 
  m_CameraManager: {fileID: 282840816}
--- !u!1 &704805267
GameObject:
  m_ObjectHideFlags: 0
  m_CorrespondingSourceObject: {fileID: 0}
  m_PrefabInstance: {fileID: 0}
  m_PrefabAsset: {fileID: 0}
  serializedVersion: 6
  m_Component:
  - component: {fileID: 704805268}
  - component: {fileID: 704805271}
  - component: {fileID: 704805270}
  - component: {fileID: 704805269}
  m_Layer: 5
  m_Name: Scrollbar
  m_TagString: Untagged
  m_Icon: {fileID: 0}
  m_NavMeshLayer: 0
  m_StaticEditorFlags: 0
  m_IsActive: 1
--- !u!224 &704805268
RectTransform:
  m_ObjectHideFlags: 0
  m_CorrespondingSourceObject: {fileID: 0}
  m_PrefabInstance: {fileID: 0}
  m_PrefabAsset: {fileID: 0}
  m_GameObject: {fileID: 704805267}
  m_LocalRotation: {x: 0, y: 0, z: 0, w: 1}
  m_LocalPosition: {x: 0, y: 0, z: 0}
  m_LocalScale: {x: 1, y: 1, z: 1}
  m_Children:
  - {fileID: 1018293693}
  m_Father: {fileID: 1925654078}
  m_RootOrder: 1
  m_LocalEulerAnglesHint: {x: 0, y: 0, z: 0}
  m_AnchorMin: {x: 1, y: 0}
  m_AnchorMax: {x: 1, y: 1}
  m_AnchoredPosition: {x: 0, y: 0}
  m_SizeDelta: {x: 20, y: 0}
  m_Pivot: {x: 1, y: 1}
--- !u!114 &704805269
MonoBehaviour:
  m_ObjectHideFlags: 0
  m_CorrespondingSourceObject: {fileID: 0}
  m_PrefabInstance: {fileID: 0}
  m_PrefabAsset: {fileID: 0}
  m_GameObject: {fileID: 704805267}
  m_Enabled: 1
  m_EditorHideFlags: 0
  m_Script: {fileID: 11500000, guid: 2a4db7a114972834c8e4117be1d82ba3, type: 3}
  m_Name: 
  m_EditorClassIdentifier: 
  m_Navigation:
    m_Mode: 3
    m_SelectOnUp: {fileID: 0}
    m_SelectOnDown: {fileID: 0}
    m_SelectOnLeft: {fileID: 0}
    m_SelectOnRight: {fileID: 0}
  m_Transition: 1
  m_Colors:
    m_NormalColor: {r: 1, g: 1, b: 1, a: 1}
    m_HighlightedColor: {r: 0.9607843, g: 0.9607843, b: 0.9607843, a: 1}
    m_PressedColor: {r: 0.78431374, g: 0.78431374, b: 0.78431374, a: 1}
    m_SelectedColor: {r: 0.9607843, g: 0.9607843, b: 0.9607843, a: 1}
    m_DisabledColor: {r: 0.78431374, g: 0.78431374, b: 0.78431374, a: 0.5019608}
    m_ColorMultiplier: 1
    m_FadeDuration: 0.1
  m_SpriteState:
    m_HighlightedSprite: {fileID: 0}
    m_PressedSprite: {fileID: 0}
    m_SelectedSprite: {fileID: 0}
    m_DisabledSprite: {fileID: 0}
  m_AnimationTriggers:
    m_NormalTrigger: Normal
    m_HighlightedTrigger: Highlighted
    m_PressedTrigger: Pressed
    m_SelectedTrigger: Highlighted
    m_DisabledTrigger: Disabled
  m_Interactable: 1
  m_TargetGraphic: {fileID: 2048733785}
  m_HandleRect: {fileID: 2048733784}
  m_Direction: 2
  m_Value: 0
  m_Size: 0.2
  m_NumberOfSteps: 0
  m_OnValueChanged:
    m_PersistentCalls:
      m_Calls: []
--- !u!114 &704805270
MonoBehaviour:
  m_ObjectHideFlags: 0
  m_CorrespondingSourceObject: {fileID: 0}
  m_PrefabInstance: {fileID: 0}
  m_PrefabAsset: {fileID: 0}
  m_GameObject: {fileID: 704805267}
  m_Enabled: 1
  m_EditorHideFlags: 0
  m_Script: {fileID: 11500000, guid: fe87c0e1cc204ed48ad3b37840f39efc, type: 3}
  m_Name: 
  m_EditorClassIdentifier: 
  m_Material: {fileID: 0}
  m_Color: {r: 1, g: 1, b: 1, a: 1}
  m_RaycastTarget: 1
  m_RaycastPadding: {x: 0, y: 0, z: 0, w: 0}
  m_Maskable: 1
  m_OnCullStateChanged:
    m_PersistentCalls:
      m_Calls: []
  m_Sprite: {fileID: 10907, guid: 0000000000000000f000000000000000, type: 0}
  m_Type: 1
  m_PreserveAspect: 0
  m_FillCenter: 1
  m_FillMethod: 4
  m_FillAmount: 1
  m_FillClockwise: 1
  m_FillOrigin: 0
  m_UseSpriteMesh: 0
  m_PixelsPerUnitMultiplier: 1
--- !u!222 &704805271
CanvasRenderer:
  m_ObjectHideFlags: 0
  m_CorrespondingSourceObject: {fileID: 0}
  m_PrefabInstance: {fileID: 0}
  m_PrefabAsset: {fileID: 0}
  m_GameObject: {fileID: 704805267}
  m_CullTransparentMesh: 0
--- !u!1 &766163544
GameObject:
  m_ObjectHideFlags: 0
  m_CorrespondingSourceObject: {fileID: 0}
  m_PrefabInstance: {fileID: 0}
  m_PrefabAsset: {fileID: 0}
  serializedVersion: 6
  m_Component:
  - component: {fileID: 766163545}
  - component: {fileID: 766163547}
  - component: {fileID: 766163546}
  m_Layer: 5
  m_Name: Arrow
  m_TagString: Untagged
  m_Icon: {fileID: 0}
  m_NavMeshLayer: 0
  m_StaticEditorFlags: 0
  m_IsActive: 1
--- !u!224 &766163545
RectTransform:
  m_ObjectHideFlags: 0
  m_CorrespondingSourceObject: {fileID: 0}
  m_PrefabInstance: {fileID: 0}
  m_PrefabAsset: {fileID: 0}
  m_GameObject: {fileID: 766163544}
  m_LocalRotation: {x: 0, y: 0, z: 0, w: 1}
  m_LocalPosition: {x: 0, y: 0, z: 0}
  m_LocalScale: {x: 1, y: 1, z: 1}
  m_Children: []
  m_Father: {fileID: 1317083241}
  m_RootOrder: 1
  m_LocalEulerAnglesHint: {x: 0, y: 0, z: 0}
  m_AnchorMin: {x: 1, y: 0.5}
  m_AnchorMax: {x: 1, y: 0.5}
  m_AnchoredPosition: {x: -15, y: 0}
  m_SizeDelta: {x: 20, y: 20}
  m_Pivot: {x: 0.5, y: 0.5}
--- !u!114 &766163546
MonoBehaviour:
  m_ObjectHideFlags: 0
  m_CorrespondingSourceObject: {fileID: 0}
  m_PrefabInstance: {fileID: 0}
  m_PrefabAsset: {fileID: 0}
  m_GameObject: {fileID: 766163544}
  m_Enabled: 1
  m_EditorHideFlags: 0
  m_Script: {fileID: 11500000, guid: fe87c0e1cc204ed48ad3b37840f39efc, type: 3}
  m_Name: 
  m_EditorClassIdentifier: 
  m_Material: {fileID: 0}
  m_Color: {r: 1, g: 1, b: 1, a: 1}
  m_RaycastTarget: 1
  m_Maskable: 1
  m_OnCullStateChanged:
    m_PersistentCalls:
      m_Calls: []
  m_Sprite: {fileID: 10915, guid: 0000000000000000f000000000000000, type: 0}
  m_Type: 0
  m_PreserveAspect: 0
  m_FillCenter: 1
  m_FillMethod: 4
  m_FillAmount: 1
  m_FillClockwise: 1
  m_FillOrigin: 0
  m_UseSpriteMesh: 0
  m_PixelsPerUnitMultiplier: 1
--- !u!222 &766163547
CanvasRenderer:
  m_ObjectHideFlags: 0
  m_CorrespondingSourceObject: {fileID: 0}
  m_PrefabInstance: {fileID: 0}
  m_PrefabAsset: {fileID: 0}
  m_GameObject: {fileID: 766163544}
  m_CullTransparentMesh: 0
--- !u!1 &773643824
GameObject:
  m_ObjectHideFlags: 0
  m_CorrespondingSourceObject: {fileID: 0}
  m_PrefabInstance: {fileID: 0}
  m_PrefabAsset: {fileID: 0}
  serializedVersion: 6
  m_Component:
  - component: {fileID: 773643825}
  - component: {fileID: 773643828}
  - component: {fileID: 773643827}
  - component: {fileID: 773643826}
  m_Layer: 5
  m_Name: Template
  m_TagString: Untagged
  m_Icon: {fileID: 0}
  m_NavMeshLayer: 0
  m_StaticEditorFlags: 0
  m_IsActive: 0
--- !u!224 &773643825
RectTransform:
  m_ObjectHideFlags: 0
  m_CorrespondingSourceObject: {fileID: 0}
  m_PrefabInstance: {fileID: 0}
  m_PrefabAsset: {fileID: 0}
  m_GameObject: {fileID: 773643824}
  m_LocalRotation: {x: 0, y: 0, z: 0, w: 1}
  m_LocalPosition: {x: 0, y: 0, z: 0}
  m_LocalScale: {x: 1, y: 1, z: 1}
  m_Children:
  - {fileID: 2045058954}
  - {fileID: 1456894440}
  m_Father: {fileID: 642201223}
  m_RootOrder: 2
  m_LocalEulerAnglesHint: {x: 0, y: 0, z: 0}
  m_AnchorMin: {x: 0, y: 0}
  m_AnchorMax: {x: 1, y: 0}
  m_AnchoredPosition: {x: 0, y: 2}
  m_SizeDelta: {x: 0, y: 300}
  m_Pivot: {x: 0.5, y: 1}
--- !u!114 &773643826
MonoBehaviour:
  m_ObjectHideFlags: 0
  m_CorrespondingSourceObject: {fileID: 0}
  m_PrefabInstance: {fileID: 0}
  m_PrefabAsset: {fileID: 0}
  m_GameObject: {fileID: 773643824}
  m_Enabled: 1
  m_EditorHideFlags: 0
  m_Script: {fileID: 11500000, guid: 1aa08ab6e0800fa44ae55d278d1423e3, type: 3}
  m_Name: 
  m_EditorClassIdentifier: 
  m_Content: {fileID: 2036965912}
  m_Horizontal: 0
  m_Vertical: 1
  m_MovementType: 2
  m_Elasticity: 0.1
  m_Inertia: 1
  m_DecelerationRate: 0.135
  m_ScrollSensitivity: 1
  m_Viewport: {fileID: 2045058954}
  m_HorizontalScrollbar: {fileID: 0}
  m_VerticalScrollbar: {fileID: 1456894441}
  m_HorizontalScrollbarVisibility: 0
  m_VerticalScrollbarVisibility: 2
  m_HorizontalScrollbarSpacing: 0
  m_VerticalScrollbarSpacing: -3
  m_OnValueChanged:
    m_PersistentCalls:
      m_Calls: []
--- !u!114 &773643827
MonoBehaviour:
  m_ObjectHideFlags: 0
  m_CorrespondingSourceObject: {fileID: 0}
  m_PrefabInstance: {fileID: 0}
  m_PrefabAsset: {fileID: 0}
  m_GameObject: {fileID: 773643824}
  m_Enabled: 1
  m_EditorHideFlags: 0
  m_Script: {fileID: 11500000, guid: fe87c0e1cc204ed48ad3b37840f39efc, type: 3}
  m_Name: 
  m_EditorClassIdentifier: 
  m_Material: {fileID: 0}
  m_Color: {r: 1, g: 1, b: 1, a: 1}
  m_RaycastTarget: 1
  m_Maskable: 1
  m_OnCullStateChanged:
    m_PersistentCalls:
      m_Calls: []
  m_Sprite: {fileID: 10905, guid: 0000000000000000f000000000000000, type: 0}
  m_Type: 1
  m_PreserveAspect: 0
  m_FillCenter: 1
  m_FillMethod: 4
  m_FillAmount: 1
  m_FillClockwise: 1
  m_FillOrigin: 0
  m_UseSpriteMesh: 0
  m_PixelsPerUnitMultiplier: 1
--- !u!222 &773643828
CanvasRenderer:
  m_ObjectHideFlags: 0
  m_CorrespondingSourceObject: {fileID: 0}
  m_PrefabInstance: {fileID: 0}
  m_PrefabAsset: {fileID: 0}
  m_GameObject: {fileID: 773643824}
  m_CullTransparentMesh: 0
--- !u!1001 &785619055
PrefabInstance:
  m_ObjectHideFlags: 0
  serializedVersion: 2
  m_Modification:
    m_TransformParent: {fileID: 485666366}
    m_Modifications:
    - target: {fileID: 2304810881573073946, guid: 4ee22c1f54b174122b6a766fe09e0de8,
        type: 3}
      propertyPath: m_LocalPosition.x
      value: 0
      objectReference: {fileID: 0}
    - target: {fileID: 2304810881573073946, guid: 4ee22c1f54b174122b6a766fe09e0de8,
        type: 3}
      propertyPath: m_LocalPosition.y
      value: 0
      objectReference: {fileID: 0}
    - target: {fileID: 2304810881573073946, guid: 4ee22c1f54b174122b6a766fe09e0de8,
        type: 3}
      propertyPath: m_LocalPosition.z
      value: 0
      objectReference: {fileID: 0}
    - target: {fileID: 2304810881573073946, guid: 4ee22c1f54b174122b6a766fe09e0de8,
        type: 3}
      propertyPath: m_LocalRotation.x
      value: -0
      objectReference: {fileID: 0}
    - target: {fileID: 2304810881573073946, guid: 4ee22c1f54b174122b6a766fe09e0de8,
        type: 3}
      propertyPath: m_LocalRotation.y
      value: -0
      objectReference: {fileID: 0}
    - target: {fileID: 2304810881573073946, guid: 4ee22c1f54b174122b6a766fe09e0de8,
        type: 3}
      propertyPath: m_LocalRotation.z
      value: -0
      objectReference: {fileID: 0}
    - target: {fileID: 2304810881573073946, guid: 4ee22c1f54b174122b6a766fe09e0de8,
        type: 3}
      propertyPath: m_LocalRotation.w
      value: 1
      objectReference: {fileID: 0}
    - target: {fileID: 2304810881573073946, guid: 4ee22c1f54b174122b6a766fe09e0de8,
        type: 3}
      propertyPath: m_RootOrder
      value: 0
      objectReference: {fileID: 0}
    - target: {fileID: 2304810881573073946, guid: 4ee22c1f54b174122b6a766fe09e0de8,
        type: 3}
      propertyPath: m_LocalEulerAnglesHint.x
      value: 0
      objectReference: {fileID: 0}
    - target: {fileID: 2304810881573073946, guid: 4ee22c1f54b174122b6a766fe09e0de8,
        type: 3}
      propertyPath: m_LocalEulerAnglesHint.y
      value: 0
      objectReference: {fileID: 0}
    - target: {fileID: 2304810881573073946, guid: 4ee22c1f54b174122b6a766fe09e0de8,
        type: 3}
      propertyPath: m_LocalEulerAnglesHint.z
      value: 0
      objectReference: {fileID: 0}
    - target: {fileID: 2304810881573073946, guid: 4ee22c1f54b174122b6a766fe09e0de8,
        type: 3}
      propertyPath: m_AnchoredPosition.x
      value: 0
      objectReference: {fileID: 0}
    - target: {fileID: 2304810881573073946, guid: 4ee22c1f54b174122b6a766fe09e0de8,
        type: 3}
      propertyPath: m_AnchoredPosition.y
      value: 0
      objectReference: {fileID: 0}
    - target: {fileID: 2304810881573073946, guid: 4ee22c1f54b174122b6a766fe09e0de8,
        type: 3}
      propertyPath: m_SizeDelta.x
      value: 100
      objectReference: {fileID: 0}
    - target: {fileID: 2304810881573073946, guid: 4ee22c1f54b174122b6a766fe09e0de8,
        type: 3}
      propertyPath: m_SizeDelta.y
      value: 100
      objectReference: {fileID: 0}
    - target: {fileID: 2304810881573073946, guid: 4ee22c1f54b174122b6a766fe09e0de8,
        type: 3}
      propertyPath: m_AnchorMin.x
      value: 1
      objectReference: {fileID: 0}
    - target: {fileID: 2304810881573073946, guid: 4ee22c1f54b174122b6a766fe09e0de8,
        type: 3}
      propertyPath: m_AnchorMin.y
      value: 0
      objectReference: {fileID: 0}
    - target: {fileID: 2304810881573073946, guid: 4ee22c1f54b174122b6a766fe09e0de8,
        type: 3}
      propertyPath: m_AnchorMax.x
      value: 1
      objectReference: {fileID: 0}
    - target: {fileID: 2304810881573073946, guid: 4ee22c1f54b174122b6a766fe09e0de8,
        type: 3}
      propertyPath: m_AnchorMax.y
      value: 0
      objectReference: {fileID: 0}
    - target: {fileID: 2304810881573073946, guid: 4ee22c1f54b174122b6a766fe09e0de8,
        type: 3}
      propertyPath: m_Pivot.x
      value: 0.5
      objectReference: {fileID: 0}
    - target: {fileID: 2304810881573073946, guid: 4ee22c1f54b174122b6a766fe09e0de8,
        type: 3}
      propertyPath: m_Pivot.y
      value: 0.5
      objectReference: {fileID: 0}
    - target: {fileID: 3225625820226493293, guid: 4ee22c1f54b174122b6a766fe09e0de8,
        type: 3}
      propertyPath: m_Name
      value: BackButtonManager
      objectReference: {fileID: 0}
    - target: {fileID: 3225625820226493293, guid: 4ee22c1f54b174122b6a766fe09e0de8,
        type: 3}
      propertyPath: m_IsActive
      value: 1
      objectReference: {fileID: 0}
    - target: {fileID: 3475649454728415072, guid: 4ee22c1f54b174122b6a766fe09e0de8,
        type: 3}
      propertyPath: m_AnchoredPosition.x
      value: -150
      objectReference: {fileID: 0}
    - target: {fileID: 3475649454728415072, guid: 4ee22c1f54b174122b6a766fe09e0de8,
        type: 3}
      propertyPath: m_AnchoredPosition.y
      value: -150
      objectReference: {fileID: 0}
    - target: {fileID: 3475649454728415073, guid: 4ee22c1f54b174122b6a766fe09e0de8,
        type: 3}
      propertyPath: m_IsActive
      value: 0
      objectReference: {fileID: 0}
    - target: {fileID: 3475649454728415075, guid: 4ee22c1f54b174122b6a766fe09e0de8,
        type: 3}
      propertyPath: m_OnClick.m_PersistentCalls.m_Calls.Array.data[0].m_Target
      value: 
      objectReference: {fileID: 456543167}
    - target: {fileID: 3475649454728415075, guid: 4ee22c1f54b174122b6a766fe09e0de8,
        type: 3}
      propertyPath: m_OnClick.m_PersistentCalls.m_Calls.Array.data[0].m_MethodName
      value: BackButtonPressed
      objectReference: {fileID: 0}
    - target: {fileID: 4584729703009679669, guid: 4ee22c1f54b174122b6a766fe09e0de8,
        type: 3}
      propertyPath: faceMenu
      value: 0
      objectReference: {fileID: 0}
    - target: {fileID: 4584729703009679669, guid: 4ee22c1f54b174122b6a766fe09e0de8,
        type: 3}
      propertyPath: humanSegmentationMenu
      value: 1
      objectReference: {fileID: 0}
    - target: {fileID: 4584729703009679669, guid: 4ee22c1f54b174122b6a766fe09e0de8,
        type: 3}
      propertyPath: m_BackButton
      value: 
      objectReference: {fileID: 785619056}
    - target: {fileID: 4792654351133402651, guid: 4ee22c1f54b174122b6a766fe09e0de8,
        type: 3}
      propertyPath: m_AnchoredPosition.x
      value: -100
      objectReference: {fileID: 0}
    - target: {fileID: 4792654351133402651, guid: 4ee22c1f54b174122b6a766fe09e0de8,
        type: 3}
      propertyPath: m_AnchoredPosition.y
      value: 100
      objectReference: {fileID: 0}
    - target: {fileID: 4792654351133402651, guid: 4ee22c1f54b174122b6a766fe09e0de8,
        type: 3}
      propertyPath: m_AnchorMin.y
      value: 0
      objectReference: {fileID: 0}
    - target: {fileID: 4792654351133402651, guid: 4ee22c1f54b174122b6a766fe09e0de8,
        type: 3}
      propertyPath: m_AnchorMax.y
      value: 0
      objectReference: {fileID: 0}
    - target: {fileID: 6193553896759373505, guid: 4ee22c1f54b174122b6a766fe09e0de8,
        type: 3}
      propertyPath: m_IsActive
      value: 0
      objectReference: {fileID: 0}
    m_RemovedComponents: []
  m_SourcePrefab: {fileID: 100100000, guid: 4ee22c1f54b174122b6a766fe09e0de8, type: 3}
--- !u!1 &785619056 stripped
GameObject:
  m_CorrespondingSourceObject: {fileID: 6193553896759373505, guid: 4ee22c1f54b174122b6a766fe09e0de8,
    type: 3}
  m_PrefabInstance: {fileID: 785619055}
  m_PrefabAsset: {fileID: 0}
--- !u!1 &870181492
GameObject:
  m_ObjectHideFlags: 0
  m_CorrespondingSourceObject: {fileID: 0}
  m_PrefabInstance: {fileID: 0}
  m_PrefabAsset: {fileID: 0}
  serializedVersion: 6
  m_Component:
  - component: {fileID: 870181493}
  - component: {fileID: 870181496}
  - component: {fileID: 870181495}
  - component: {fileID: 870181494}
  m_Layer: 5
  m_Name: Viewport
  m_TagString: Untagged
  m_Icon: {fileID: 0}
  m_NavMeshLayer: 0
  m_StaticEditorFlags: 0
  m_IsActive: 1
--- !u!224 &870181493
RectTransform:
  m_ObjectHideFlags: 0
  m_CorrespondingSourceObject: {fileID: 0}
  m_PrefabInstance: {fileID: 0}
  m_PrefabAsset: {fileID: 0}
  m_GameObject: {fileID: 870181492}
  m_LocalRotation: {x: 0, y: 0, z: 0, w: 1}
  m_LocalPosition: {x: 0, y: 0, z: 0}
  m_LocalScale: {x: 1, y: 1, z: 1}
  m_Children:
  - {fileID: 452870610}
  m_Father: {fileID: 1925654078}
  m_RootOrder: 0
  m_LocalEulerAnglesHint: {x: 0, y: 0, z: 0}
  m_AnchorMin: {x: 0, y: 0}
  m_AnchorMax: {x: 1, y: 1}
  m_AnchoredPosition: {x: 0, y: 0}
  m_SizeDelta: {x: -18, y: 0}
  m_Pivot: {x: 0, y: 1}
--- !u!114 &870181494
MonoBehaviour:
  m_ObjectHideFlags: 0
  m_CorrespondingSourceObject: {fileID: 0}
  m_PrefabInstance: {fileID: 0}
  m_PrefabAsset: {fileID: 0}
  m_GameObject: {fileID: 870181492}
  m_Enabled: 1
  m_EditorHideFlags: 0
  m_Script: {fileID: 11500000, guid: fe87c0e1cc204ed48ad3b37840f39efc, type: 3}
  m_Name: 
  m_EditorClassIdentifier: 
  m_Material: {fileID: 0}
  m_Color: {r: 1, g: 1, b: 1, a: 1}
  m_RaycastTarget: 1
  m_Maskable: 1
  m_OnCullStateChanged:
    m_PersistentCalls:
      m_Calls: []
  m_Sprite: {fileID: 10917, guid: 0000000000000000f000000000000000, type: 0}
  m_Type: 1
  m_PreserveAspect: 0
  m_FillCenter: 1
  m_FillMethod: 4
  m_FillAmount: 1
  m_FillClockwise: 1
  m_FillOrigin: 0
  m_UseSpriteMesh: 0
  m_PixelsPerUnitMultiplier: 1
--- !u!222 &870181495
CanvasRenderer:
  m_ObjectHideFlags: 0
  m_CorrespondingSourceObject: {fileID: 0}
  m_PrefabInstance: {fileID: 0}
  m_PrefabAsset: {fileID: 0}
  m_GameObject: {fileID: 870181492}
  m_CullTransparentMesh: 0
--- !u!114 &870181496
MonoBehaviour:
  m_ObjectHideFlags: 0
  m_CorrespondingSourceObject: {fileID: 0}
  m_PrefabInstance: {fileID: 0}
  m_PrefabAsset: {fileID: 0}
  m_GameObject: {fileID: 870181492}
  m_Enabled: 1
  m_EditorHideFlags: 0
  m_Script: {fileID: 11500000, guid: 31a19414c41e5ae4aae2af33fee712f6, type: 3}
  m_Name: 
  m_EditorClassIdentifier: 
  m_ShowMaskGraphic: 0
--- !u!1 &893200731
GameObject:
  m_ObjectHideFlags: 0
  m_CorrespondingSourceObject: {fileID: 0}
  m_PrefabInstance: {fileID: 0}
  m_PrefabAsset: {fileID: 0}
  serializedVersion: 6
  m_Component:
  - component: {fileID: 893200732}
  - component: {fileID: 893200734}
  - component: {fileID: 893200733}
  m_Layer: 5
  m_Name: Item Checkmark
  m_TagString: Untagged
  m_Icon: {fileID: 0}
  m_NavMeshLayer: 0
  m_StaticEditorFlags: 0
  m_IsActive: 1
--- !u!224 &893200732
RectTransform:
  m_ObjectHideFlags: 0
  m_CorrespondingSourceObject: {fileID: 0}
  m_PrefabInstance: {fileID: 0}
  m_PrefabAsset: {fileID: 0}
  m_GameObject: {fileID: 893200731}
  m_LocalRotation: {x: 0, y: 0, z: 0, w: 1}
  m_LocalPosition: {x: 0, y: 0, z: 0}
  m_LocalScale: {x: 1, y: 1, z: 1}
  m_Children: []
  m_Father: {fileID: 1323077987}
  m_RootOrder: 1
  m_LocalEulerAnglesHint: {x: 0, y: 0, z: 0}
  m_AnchorMin: {x: 0, y: 0.5}
  m_AnchorMax: {x: 0, y: 0.5}
  m_AnchoredPosition: {x: 10, y: 0}
  m_SizeDelta: {x: 20, y: 20}
  m_Pivot: {x: 0.5, y: 0.5}
--- !u!114 &893200733
MonoBehaviour:
  m_ObjectHideFlags: 0
  m_CorrespondingSourceObject: {fileID: 0}
  m_PrefabInstance: {fileID: 0}
  m_PrefabAsset: {fileID: 0}
  m_GameObject: {fileID: 893200731}
  m_Enabled: 1
  m_EditorHideFlags: 0
  m_Script: {fileID: 11500000, guid: fe87c0e1cc204ed48ad3b37840f39efc, type: 3}
  m_Name: 
  m_EditorClassIdentifier: 
  m_Material: {fileID: 0}
  m_Color: {r: 1, g: 1, b: 1, a: 1}
  m_RaycastTarget: 1
  m_RaycastPadding: {x: 0, y: 0, z: 0, w: 0}
  m_Maskable: 1
  m_OnCullStateChanged:
    m_PersistentCalls:
      m_Calls: []
  m_Sprite: {fileID: 10901, guid: 0000000000000000f000000000000000, type: 0}
  m_Type: 0
  m_PreserveAspect: 0
  m_FillCenter: 1
  m_FillMethod: 4
  m_FillAmount: 1
  m_FillClockwise: 1
  m_FillOrigin: 0
  m_UseSpriteMesh: 0
  m_PixelsPerUnitMultiplier: 1
--- !u!222 &893200734
CanvasRenderer:
  m_ObjectHideFlags: 0
  m_CorrespondingSourceObject: {fileID: 0}
  m_PrefabInstance: {fileID: 0}
  m_PrefabAsset: {fileID: 0}
  m_GameObject: {fileID: 893200731}
  m_CullTransparentMesh: 0
--- !u!1 &901906343
GameObject:
  m_ObjectHideFlags: 0
  m_CorrespondingSourceObject: {fileID: 0}
  m_PrefabInstance: {fileID: 0}
  m_PrefabAsset: {fileID: 0}
  serializedVersion: 6
  m_Component:
  - component: {fileID: 901906344}
  - component: {fileID: 901906346}
  - component: {fileID: 901906345}
  m_Layer: 5
  m_Name: ImageInfo
  m_TagString: Untagged
  m_Icon: {fileID: 0}
  m_NavMeshLayer: 0
  m_StaticEditorFlags: 0
  m_IsActive: 1
--- !u!224 &901906344
RectTransform:
  m_ObjectHideFlags: 0
  m_CorrespondingSourceObject: {fileID: 0}
  m_PrefabInstance: {fileID: 0}
  m_PrefabAsset: {fileID: 0}
  m_GameObject: {fileID: 901906343}
  m_LocalRotation: {x: -0, y: -0, z: -0, w: 1}
  m_LocalPosition: {x: 0, y: 0, z: 0}
  m_LocalScale: {x: 1, y: 1, z: 1}
  m_Children: []
  m_Father: {fileID: 485666366}
  m_RootOrder: 2
  m_LocalEulerAnglesHint: {x: 0, y: 0, z: 0}
  m_AnchorMin: {x: 1, y: 1}
  m_AnchorMax: {x: 1, y: 1}
  m_AnchoredPosition: {x: 0, y: 0}
  m_SizeDelta: {x: 1000, y: 600}
  m_Pivot: {x: 1, y: 1}
--- !u!114 &901906345
MonoBehaviour:
  m_ObjectHideFlags: 0
  m_CorrespondingSourceObject: {fileID: 0}
  m_PrefabInstance: {fileID: 0}
  m_PrefabAsset: {fileID: 0}
  m_GameObject: {fileID: 901906343}
  m_Enabled: 1
  m_EditorHideFlags: 0
  m_Script: {fileID: 11500000, guid: 5f7201a12d95ffc409449d95f23cf332, type: 3}
  m_Name: 
  m_EditorClassIdentifier: 
  m_Material: {fileID: 0}
  m_Color: {r: 1, g: 1, b: 1, a: 1}
  m_RaycastTarget: 1
  m_RaycastPadding: {x: 0, y: 0, z: 0, w: 0}
  m_Maskable: 1
  m_OnCullStateChanged:
    m_PersistentCalls:
      m_Calls: []
  m_FontData:
    m_Font: {fileID: 10102, guid: 0000000000000000e000000000000000, type: 0}
    m_FontSize: 24
    m_FontStyle: 0
    m_BestFit: 0
    m_MinSize: 2
    m_MaxSize: 60
    m_Alignment: 0
    m_AlignByGeometry: 0
    m_RichText: 1
    m_HorizontalOverflow: 0
    m_VerticalOverflow: 1
    m_LineSpacing: 1
  m_Text: New Text
--- !u!222 &901906346
CanvasRenderer:
  m_ObjectHideFlags: 0
  m_CorrespondingSourceObject: {fileID: 0}
  m_PrefabInstance: {fileID: 0}
  m_PrefabAsset: {fileID: 0}
  m_GameObject: {fileID: 901906343}
  m_CullTransparentMesh: 0
--- !u!1 &902925367
GameObject:
  m_ObjectHideFlags: 0
  m_CorrespondingSourceObject: {fileID: 0}
  m_PrefabInstance: {fileID: 0}
  m_PrefabAsset: {fileID: 0}
  serializedVersion: 6
  m_Component:
  - component: {fileID: 902925368}
  - component: {fileID: 902925370}
  - component: {fileID: 902925369}
  m_Layer: 5
  m_Name: Label
  m_TagString: Untagged
  m_Icon: {fileID: 0}
  m_NavMeshLayer: 0
  m_StaticEditorFlags: 0
  m_IsActive: 1
--- !u!224 &902925368
RectTransform:
  m_ObjectHideFlags: 0
  m_CorrespondingSourceObject: {fileID: 0}
  m_PrefabInstance: {fileID: 0}
  m_PrefabAsset: {fileID: 0}
  m_GameObject: {fileID: 902925367}
  m_LocalRotation: {x: 0, y: 0, z: 0, w: 1}
  m_LocalPosition: {x: 0, y: 0, z: 0}
  m_LocalScale: {x: 1, y: 1, z: 1}
  m_Children: []
  m_Father: {fileID: 642201223}
  m_RootOrder: 0
  m_LocalEulerAnglesHint: {x: 0, y: 0, z: 0}
  m_AnchorMin: {x: 0, y: 0}
  m_AnchorMax: {x: 1, y: 1}
  m_AnchoredPosition: {x: -7.5, y: -0.5}
  m_SizeDelta: {x: -35, y: -13}
  m_Pivot: {x: 0.5, y: 0.5}
--- !u!114 &902925369
MonoBehaviour:
  m_ObjectHideFlags: 0
  m_CorrespondingSourceObject: {fileID: 0}
  m_PrefabInstance: {fileID: 0}
  m_PrefabAsset: {fileID: 0}
  m_GameObject: {fileID: 902925367}
  m_Enabled: 1
  m_EditorHideFlags: 0
  m_Script: {fileID: 11500000, guid: 5f7201a12d95ffc409449d95f23cf332, type: 3}
  m_Name: 
  m_EditorClassIdentifier: 
  m_Material: {fileID: 0}
  m_Color: {r: 0.19607843, g: 0.19607843, b: 0.19607843, a: 1}
  m_RaycastTarget: 1
  m_RaycastPadding: {x: 0, y: 0, z: 0, w: 0}
  m_Maskable: 1
  m_OnCullStateChanged:
    m_PersistentCalls:
      m_Calls: []
  m_FontData:
    m_Font: {fileID: 10102, guid: 0000000000000000e000000000000000, type: 0}
    m_FontSize: 30
    m_FontStyle: 0
    m_BestFit: 0
    m_MinSize: 3
    m_MaxSize: 60
    m_Alignment: 3
    m_AlignByGeometry: 0
    m_RichText: 1
    m_HorizontalOverflow: 0
    m_VerticalOverflow: 0
    m_LineSpacing: 1
  m_Text: Option A
--- !u!222 &902925370
CanvasRenderer:
  m_ObjectHideFlags: 0
  m_CorrespondingSourceObject: {fileID: 0}
  m_PrefabInstance: {fileID: 0}
  m_PrefabAsset: {fileID: 0}
  m_GameObject: {fileID: 902925367}
  m_CullTransparentMesh: 0
--- !u!1 &1015722065
GameObject:
  m_ObjectHideFlags: 0
  m_CorrespondingSourceObject: {fileID: 0}
  m_PrefabInstance: {fileID: 0}
  m_PrefabAsset: {fileID: 0}
  serializedVersion: 6
  m_Component:
  - component: {fileID: 1015722067}
  - component: {fileID: 1015722066}
  m_Layer: 0
  m_Name: Directional Light
  m_TagString: Untagged
  m_Icon: {fileID: 0}
  m_NavMeshLayer: 0
  m_StaticEditorFlags: 0
  m_IsActive: 1
--- !u!108 &1015722066
Light:
  m_ObjectHideFlags: 0
  m_CorrespondingSourceObject: {fileID: 0}
  m_PrefabInstance: {fileID: 0}
  m_PrefabAsset: {fileID: 0}
  m_GameObject: {fileID: 1015722065}
  m_Enabled: 1
  serializedVersion: 10
  m_Type: 1
  m_Shape: 0
  m_Color: {r: 1, g: 0.95686275, b: 0.8392157, a: 1}
  m_Intensity: 1
  m_Range: 10
  m_SpotAngle: 30
  m_InnerSpotAngle: 21.802082
  m_CookieSize: 10
  m_Shadows:
    m_Type: 2
    m_Resolution: -1
    m_CustomResolution: -1
    m_Strength: 1
    m_Bias: 0.05
    m_NormalBias: 0.4
    m_NearPlane: 0.2
    m_CullingMatrixOverride:
      e00: 1
      e01: 0
      e02: 0
      e03: 0
      e10: 0
      e11: 1
      e12: 0
      e13: 0
      e20: 0
      e21: 0
      e22: 1
      e23: 0
      e30: 0
      e31: 0
      e32: 0
      e33: 1
    m_UseCullingMatrixOverride: 0
  m_Cookie: {fileID: 0}
  m_DrawHalo: 0
  m_Flare: {fileID: 0}
  m_RenderMode: 0
  m_CullingMask:
    serializedVersion: 2
    m_Bits: 4294967295
  m_RenderingLayerMask: 1
  m_Lightmapping: 4
  m_LightShadowCasterMode: 0
  m_AreaSize: {x: 1, y: 1}
  m_BounceIntensity: 1
  m_ColorTemperature: 6570
  m_UseColorTemperature: 0
  m_BoundingSphereOverride: {x: 0, y: 0, z: 0, w: 0}
  m_UseBoundingSphereOverride: 0
  m_ShadowRadius: 0
  m_ShadowAngle: 0
--- !u!4 &1015722067
Transform:
  m_ObjectHideFlags: 0
  m_CorrespondingSourceObject: {fileID: 0}
  m_PrefabInstance: {fileID: 0}
  m_PrefabAsset: {fileID: 0}
  m_GameObject: {fileID: 1015722065}
  m_LocalRotation: {x: 0.40821788, y: -0.23456968, z: 0.10938163, w: 0.8754261}
  m_LocalPosition: {x: 0, y: 3, z: 0}
  m_LocalScale: {x: 1, y: 1, z: 1}
  m_Children: []
  m_Father: {fileID: 0}
  m_RootOrder: 0
  m_LocalEulerAnglesHint: {x: 50, y: -30, z: 0}
--- !u!1 &1018293692
GameObject:
  m_ObjectHideFlags: 0
  m_CorrespondingSourceObject: {fileID: 0}
  m_PrefabInstance: {fileID: 0}
  m_PrefabAsset: {fileID: 0}
  serializedVersion: 6
  m_Component:
  - component: {fileID: 1018293693}
  m_Layer: 5
  m_Name: Sliding Area
  m_TagString: Untagged
  m_Icon: {fileID: 0}
  m_NavMeshLayer: 0
  m_StaticEditorFlags: 0
  m_IsActive: 1
--- !u!224 &1018293693
RectTransform:
  m_ObjectHideFlags: 0
  m_CorrespondingSourceObject: {fileID: 0}
  m_PrefabInstance: {fileID: 0}
  m_PrefabAsset: {fileID: 0}
  m_GameObject: {fileID: 1018293692}
  m_LocalRotation: {x: 0, y: 0, z: 0, w: 1}
  m_LocalPosition: {x: 0, y: 0, z: 0}
  m_LocalScale: {x: 1, y: 1, z: 1}
  m_Children:
  - {fileID: 2048733784}
  m_Father: {fileID: 704805268}
  m_RootOrder: 0
  m_LocalEulerAnglesHint: {x: 0, y: 0, z: 0}
  m_AnchorMin: {x: 0, y: 0}
  m_AnchorMax: {x: 1, y: 1}
  m_AnchoredPosition: {x: 0, y: 0}
  m_SizeDelta: {x: -20, y: -20}
  m_Pivot: {x: 0.5, y: 0.5}
--- !u!1 &1032335309
GameObject:
  m_ObjectHideFlags: 0
  m_CorrespondingSourceObject: {fileID: 0}
  m_PrefabInstance: {fileID: 0}
  m_PrefabAsset: {fileID: 0}
  serializedVersion: 6
  m_Component:
  - component: {fileID: 1032335310}
  - component: {fileID: 1032335312}
  - component: {fileID: 1032335311}
  m_Layer: 5
  m_Name: Item Checkmark
  m_TagString: Untagged
  m_Icon: {fileID: 0}
  m_NavMeshLayer: 0
  m_StaticEditorFlags: 0
  m_IsActive: 1
--- !u!224 &1032335310
RectTransform:
  m_ObjectHideFlags: 0
  m_CorrespondingSourceObject: {fileID: 0}
  m_PrefabInstance: {fileID: 0}
  m_PrefabAsset: {fileID: 0}
  m_GameObject: {fileID: 1032335309}
  m_LocalRotation: {x: 0, y: 0, z: 0, w: 1}
  m_LocalPosition: {x: 0, y: 0, z: 0}
  m_LocalScale: {x: 1, y: 1, z: 1}
  m_Children: []
  m_Father: {fileID: 1892859418}
  m_RootOrder: 1
  m_LocalEulerAnglesHint: {x: 0, y: 0, z: 0}
  m_AnchorMin: {x: 0, y: 0.5}
  m_AnchorMax: {x: 0, y: 0.5}
  m_AnchoredPosition: {x: 10, y: 0}
  m_SizeDelta: {x: 20, y: 20}
  m_Pivot: {x: 0.5, y: 0.5}
--- !u!114 &1032335311
MonoBehaviour:
  m_ObjectHideFlags: 0
  m_CorrespondingSourceObject: {fileID: 0}
  m_PrefabInstance: {fileID: 0}
  m_PrefabAsset: {fileID: 0}
  m_GameObject: {fileID: 1032335309}
  m_Enabled: 1
  m_EditorHideFlags: 0
  m_Script: {fileID: 11500000, guid: fe87c0e1cc204ed48ad3b37840f39efc, type: 3}
  m_Name: 
  m_EditorClassIdentifier: 
  m_Material: {fileID: 0}
  m_Color: {r: 1, g: 1, b: 1, a: 1}
  m_RaycastTarget: 1
  m_Maskable: 1
  m_OnCullStateChanged:
    m_PersistentCalls:
      m_Calls: []
  m_Sprite: {fileID: 10901, guid: 0000000000000000f000000000000000, type: 0}
  m_Type: 0
  m_PreserveAspect: 0
  m_FillCenter: 1
  m_FillMethod: 4
  m_FillAmount: 1
  m_FillClockwise: 1
  m_FillOrigin: 0
  m_UseSpriteMesh: 0
  m_PixelsPerUnitMultiplier: 1
--- !u!222 &1032335312
CanvasRenderer:
  m_ObjectHideFlags: 0
  m_CorrespondingSourceObject: {fileID: 0}
  m_PrefabInstance: {fileID: 0}
  m_PrefabAsset: {fileID: 0}
  m_GameObject: {fileID: 1032335309}
  m_CullTransparentMesh: 0
--- !u!1 &1141330381
GameObject:
  m_ObjectHideFlags: 0
  m_CorrespondingSourceObject: {fileID: 0}
  m_PrefabInstance: {fileID: 0}
  m_PrefabAsset: {fileID: 0}
  serializedVersion: 6
  m_Component:
  - component: {fileID: 1141330383}
  - component: {fileID: 1141330382}
  m_Layer: 0
  m_Name: CameraImage
  m_TagString: Untagged
  m_Icon: {fileID: 0}
  m_NavMeshLayer: 0
  m_StaticEditorFlags: 0
  m_IsActive: 1
--- !u!114 &1141330382
MonoBehaviour:
  m_ObjectHideFlags: 0
  m_CorrespondingSourceObject: {fileID: 0}
  m_PrefabInstance: {fileID: 0}
  m_PrefabAsset: {fileID: 0}
  m_GameObject: {fileID: 1141330381}
  m_Enabled: 1
  m_EditorHideFlags: 0
  m_Script: {fileID: 11500000, guid: 5b552aa0564624c56ae746579bc814e6, type: 3}
  m_Name: 
  m_EditorClassIdentifier: 
  m_OcclusionManager: {fileID: 1335839536}
  m_RawImage: {fileID: 1474869893}
  m_ImageInfo: {fileID: 901906345}
  m_DepthMaterial: {fileID: 2100000, guid: 1822b099f6c09434b97c31e70184ff72, type: 2}
  m_StencilMaterial: {fileID: 2100000, guid: c0be8d44aefaa41a79f40f503f63619b, type: 2}
  m_MaxEnvironmentDistance: 8
  m_MaxHumanDistance: 1
--- !u!4 &1141330383
Transform:
  m_ObjectHideFlags: 0
  m_CorrespondingSourceObject: {fileID: 0}
  m_PrefabInstance: {fileID: 0}
  m_PrefabAsset: {fileID: 0}
  m_GameObject: {fileID: 1141330381}
  m_LocalRotation: {x: 0, y: 0, z: 0, w: 1}
  m_LocalPosition: {x: 0, y: 0, z: 0}
  m_LocalScale: {x: 1, y: 1, z: 1}
  m_Children: []
  m_Father: {fileID: 0}
  m_RootOrder: 3
  m_LocalEulerAnglesHint: {x: 0, y: 0, z: 0}
--- !u!1 &1148677825
GameObject:
  m_ObjectHideFlags: 0
  m_CorrespondingSourceObject: {fileID: 0}
  m_PrefabInstance: {fileID: 0}
  m_PrefabAsset: {fileID: 0}
  serializedVersion: 6
  m_Component:
  - component: {fileID: 1148677828}
  - component: {fileID: 1148677827}
  - component: {fileID: 1148677826}
  m_Layer: 0
  m_Name: EventSystem
  m_TagString: Untagged
  m_Icon: {fileID: 0}
  m_NavMeshLayer: 0
  m_StaticEditorFlags: 0
  m_IsActive: 1
--- !u!114 &1148677826
MonoBehaviour:
  m_ObjectHideFlags: 0
  m_CorrespondingSourceObject: {fileID: 0}
  m_PrefabInstance: {fileID: 0}
  m_PrefabAsset: {fileID: 0}
  m_GameObject: {fileID: 1148677825}
  m_Enabled: 1
  m_EditorHideFlags: 0
  m_Script: {fileID: 11500000, guid: 4f231c4fb786f3946a6b90b886c48677, type: 3}
  m_Name: 
  m_EditorClassIdentifier: 
  m_HorizontalAxis: Horizontal
  m_VerticalAxis: Vertical
  m_SubmitButton: Submit
  m_CancelButton: Cancel
  m_InputActionsPerSecond: 10
  m_RepeatDelay: 0.5
  m_ForceModuleActive: 0
--- !u!114 &1148677827
MonoBehaviour:
  m_ObjectHideFlags: 0
  m_CorrespondingSourceObject: {fileID: 0}
  m_PrefabInstance: {fileID: 0}
  m_PrefabAsset: {fileID: 0}
  m_GameObject: {fileID: 1148677825}
  m_Enabled: 1
  m_EditorHideFlags: 0
  m_Script: {fileID: 11500000, guid: 76c392e42b5098c458856cdf6ecaaaa1, type: 3}
  m_Name: 
  m_EditorClassIdentifier: 
  m_FirstSelected: {fileID: 0}
  m_sendNavigationEvents: 1
  m_DragThreshold: 10
--- !u!4 &1148677828
Transform:
  m_ObjectHideFlags: 0
  m_CorrespondingSourceObject: {fileID: 0}
  m_PrefabInstance: {fileID: 0}
  m_PrefabAsset: {fileID: 0}
  m_GameObject: {fileID: 1148677825}
  m_LocalRotation: {x: 0, y: 0, z: 0, w: 1}
  m_LocalPosition: {x: 0, y: 0, z: 0}
  m_LocalScale: {x: 1, y: 1, z: 1}
  m_Children: []
  m_Father: {fileID: 0}
  m_RootOrder: 5
  m_LocalEulerAnglesHint: {x: 0, y: 0, z: 0}
--- !u!1 &1248549346
GameObject:
  m_ObjectHideFlags: 0
  m_CorrespondingSourceObject: {fileID: 0}
  m_PrefabInstance: {fileID: 0}
  m_PrefabAsset: {fileID: 0}
  serializedVersion: 6
  m_Component:
  - component: {fileID: 1248549347}
  - component: {fileID: 1248549349}
  - component: {fileID: 1248549348}
  m_Layer: 5
  m_Name: Item Label
  m_TagString: Untagged
  m_Icon: {fileID: 0}
  m_NavMeshLayer: 0
  m_StaticEditorFlags: 0
  m_IsActive: 1
--- !u!224 &1248549347
RectTransform:
  m_ObjectHideFlags: 0
  m_CorrespondingSourceObject: {fileID: 0}
  m_PrefabInstance: {fileID: 0}
  m_PrefabAsset: {fileID: 0}
  m_GameObject: {fileID: 1248549346}
  m_LocalRotation: {x: 0, y: 0, z: 0, w: 1}
  m_LocalPosition: {x: 0, y: 0, z: 0}
  m_LocalScale: {x: 1, y: 1, z: 1}
  m_Children: []
  m_Father: {fileID: 1323077987}
  m_RootOrder: 2
  m_LocalEulerAnglesHint: {x: 0, y: 0, z: 0}
  m_AnchorMin: {x: 0, y: 0}
  m_AnchorMax: {x: 1, y: 1}
  m_AnchoredPosition: {x: 5, y: -0.5}
  m_SizeDelta: {x: -30, y: -3}
  m_Pivot: {x: 0.5, y: 0.5}
--- !u!114 &1248549348
MonoBehaviour:
  m_ObjectHideFlags: 0
  m_CorrespondingSourceObject: {fileID: 0}
  m_PrefabInstance: {fileID: 0}
  m_PrefabAsset: {fileID: 0}
  m_GameObject: {fileID: 1248549346}
  m_Enabled: 1
  m_EditorHideFlags: 0
  m_Script: {fileID: 11500000, guid: 5f7201a12d95ffc409449d95f23cf332, type: 3}
  m_Name: 
  m_EditorClassIdentifier: 
  m_Material: {fileID: 0}
  m_Color: {r: 0.19607843, g: 0.19607843, b: 0.19607843, a: 1}
  m_RaycastTarget: 1
  m_Maskable: 1
  m_OnCullStateChanged:
    m_PersistentCalls:
      m_Calls: []
  m_FontData:
    m_Font: {fileID: 10102, guid: 0000000000000000e000000000000000, type: 0}
    m_FontSize: 30
    m_FontStyle: 0
    m_BestFit: 0
    m_MinSize: 3
    m_MaxSize: 60
    m_Alignment: 3
    m_AlignByGeometry: 0
    m_RichText: 1
    m_HorizontalOverflow: 0
    m_VerticalOverflow: 0
    m_LineSpacing: 1
  m_Text: Option A
--- !u!222 &1248549349
CanvasRenderer:
  m_ObjectHideFlags: 0
  m_CorrespondingSourceObject: {fileID: 0}
  m_PrefabInstance: {fileID: 0}
  m_PrefabAsset: {fileID: 0}
  m_GameObject: {fileID: 1248549346}
  m_CullTransparentMesh: 0
--- !u!1 &1261476238
GameObject:
  m_ObjectHideFlags: 0
  m_CorrespondingSourceObject: {fileID: 0}
  m_PrefabInstance: {fileID: 0}
  m_PrefabAsset: {fileID: 0}
  serializedVersion: 6
  m_Component:
  - component: {fileID: 1261476239}
  - component: {fileID: 1261476241}
  - component: {fileID: 1261476240}
  m_Layer: 5
  m_Name: Item Background
  m_TagString: Untagged
  m_Icon: {fileID: 0}
  m_NavMeshLayer: 0
  m_StaticEditorFlags: 0
  m_IsActive: 1
--- !u!224 &1261476239
RectTransform:
  m_ObjectHideFlags: 0
  m_CorrespondingSourceObject: {fileID: 0}
  m_PrefabInstance: {fileID: 0}
  m_PrefabAsset: {fileID: 0}
  m_GameObject: {fileID: 1261476238}
  m_LocalRotation: {x: 0, y: 0, z: 0, w: 1}
  m_LocalPosition: {x: 0, y: 0, z: 0}
  m_LocalScale: {x: 1, y: 1, z: 1}
  m_Children: []
  m_Father: {fileID: 1323077987}
  m_RootOrder: 0
  m_LocalEulerAnglesHint: {x: 0, y: 0, z: 0}
  m_AnchorMin: {x: 0, y: 0}
  m_AnchorMax: {x: 1, y: 1}
  m_AnchoredPosition: {x: 0, y: 0}
  m_SizeDelta: {x: 0, y: 0}
  m_Pivot: {x: 0.5, y: 0.5}
--- !u!114 &1261476240
MonoBehaviour:
  m_ObjectHideFlags: 0
  m_CorrespondingSourceObject: {fileID: 0}
  m_PrefabInstance: {fileID: 0}
  m_PrefabAsset: {fileID: 0}
  m_GameObject: {fileID: 1261476238}
  m_Enabled: 1
  m_EditorHideFlags: 0
  m_Script: {fileID: 11500000, guid: fe87c0e1cc204ed48ad3b37840f39efc, type: 3}
  m_Name: 
  m_EditorClassIdentifier: 
  m_Material: {fileID: 0}
  m_Color: {r: 0.9607843, g: 0.9607843, b: 0.9607843, a: 1}
  m_RaycastTarget: 1
  m_Maskable: 1
  m_OnCullStateChanged:
    m_PersistentCalls:
      m_Calls: []
  m_Sprite: {fileID: 0}
  m_Type: 0
  m_PreserveAspect: 0
  m_FillCenter: 1
  m_FillMethod: 4
  m_FillAmount: 1
  m_FillClockwise: 1
  m_FillOrigin: 0
  m_UseSpriteMesh: 0
  m_PixelsPerUnitMultiplier: 1
--- !u!222 &1261476241
CanvasRenderer:
  m_ObjectHideFlags: 0
  m_CorrespondingSourceObject: {fileID: 0}
  m_PrefabInstance: {fileID: 0}
  m_PrefabAsset: {fileID: 0}
  m_GameObject: {fileID: 1261476238}
  m_CullTransparentMesh: 0
--- !u!1 &1315983120
GameObject:
  m_ObjectHideFlags: 0
  m_CorrespondingSourceObject: {fileID: 0}
  m_PrefabInstance: {fileID: 0}
  m_PrefabAsset: {fileID: 0}
  serializedVersion: 6
  m_Component:
  - component: {fileID: 1315983121}
  - component: {fileID: 1315983123}
  - component: {fileID: 1315983122}
  m_Layer: 5
  m_Name: Item Label
  m_TagString: Untagged
  m_Icon: {fileID: 0}
  m_NavMeshLayer: 0
  m_StaticEditorFlags: 0
  m_IsActive: 1
--- !u!224 &1315983121
RectTransform:
  m_ObjectHideFlags: 0
  m_CorrespondingSourceObject: {fileID: 0}
  m_PrefabInstance: {fileID: 0}
  m_PrefabAsset: {fileID: 0}
  m_GameObject: {fileID: 1315983120}
  m_LocalRotation: {x: 0, y: 0, z: 0, w: 1}
  m_LocalPosition: {x: 0, y: 0, z: 0}
  m_LocalScale: {x: 1, y: 1, z: 1}
  m_Children: []
  m_Father: {fileID: 1892859418}
  m_RootOrder: 2
  m_LocalEulerAnglesHint: {x: 0, y: 0, z: 0}
  m_AnchorMin: {x: 0, y: 0}
  m_AnchorMax: {x: 1, y: 1}
  m_AnchoredPosition: {x: 5, y: -0.5}
  m_SizeDelta: {x: -30, y: -3}
  m_Pivot: {x: 0.5, y: 0.5}
--- !u!114 &1315983122
MonoBehaviour:
  m_ObjectHideFlags: 0
  m_CorrespondingSourceObject: {fileID: 0}
  m_PrefabInstance: {fileID: 0}
  m_PrefabAsset: {fileID: 0}
  m_GameObject: {fileID: 1315983120}
  m_Enabled: 1
  m_EditorHideFlags: 0
  m_Script: {fileID: 11500000, guid: 5f7201a12d95ffc409449d95f23cf332, type: 3}
  m_Name: 
  m_EditorClassIdentifier: 
  m_Material: {fileID: 0}
  m_Color: {r: 0.19607843, g: 0.19607843, b: 0.19607843, a: 1}
  m_RaycastTarget: 1
  m_Maskable: 1
  m_OnCullStateChanged:
    m_PersistentCalls:
      m_Calls: []
  m_FontData:
    m_Font: {fileID: 10102, guid: 0000000000000000e000000000000000, type: 0}
    m_FontSize: 30
    m_FontStyle: 0
    m_BestFit: 0
    m_MinSize: 3
    m_MaxSize: 60
    m_Alignment: 3
    m_AlignByGeometry: 0
    m_RichText: 1
    m_HorizontalOverflow: 0
    m_VerticalOverflow: 0
    m_LineSpacing: 1
  m_Text: Option A
--- !u!222 &1315983123
CanvasRenderer:
  m_ObjectHideFlags: 0
  m_CorrespondingSourceObject: {fileID: 0}
  m_PrefabInstance: {fileID: 0}
  m_PrefabAsset: {fileID: 0}
  m_GameObject: {fileID: 1315983120}
  m_CullTransparentMesh: 0
--- !u!1 &1317083240
GameObject:
  m_ObjectHideFlags: 0
  m_CorrespondingSourceObject: {fileID: 0}
  m_PrefabInstance: {fileID: 0}
  m_PrefabAsset: {fileID: 0}
  serializedVersion: 6
  m_Component:
  - component: {fileID: 1317083241}
  - component: {fileID: 1317083245}
  - component: {fileID: 1317083244}
  - component: {fileID: 1317083243}
  m_Layer: 5
  m_Name: DepthConfig
  m_TagString: Untagged
  m_Icon: {fileID: 0}
  m_NavMeshLayer: 0
  m_StaticEditorFlags: 0
  m_IsActive: 1
--- !u!224 &1317083241
RectTransform:
  m_ObjectHideFlags: 0
  m_CorrespondingSourceObject: {fileID: 0}
  m_PrefabInstance: {fileID: 0}
  m_PrefabAsset: {fileID: 0}
  m_GameObject: {fileID: 1317083240}
  m_LocalRotation: {x: 0, y: 0, z: 0, w: 1}
  m_LocalPosition: {x: 0, y: 0, z: 0}
  m_LocalScale: {x: 1, y: 1, z: 1}
  m_Children:
  - {fileID: 71913059}
  - {fileID: 766163545}
  - {fileID: 1925654078}
  m_Father: {fileID: 485666366}
  m_RootOrder: 4
  m_LocalEulerAnglesHint: {x: 0, y: 0, z: 0}
  m_AnchorMin: {x: 1, y: 0}
  m_AnchorMax: {x: 1, y: 0}
  m_AnchoredPosition: {x: -350, y: 0}
  m_SizeDelta: {x: 350, y: 120}
  m_Pivot: {x: 0, y: 0}
--- !u!114 &1317083243
MonoBehaviour:
  m_ObjectHideFlags: 0
  m_CorrespondingSourceObject: {fileID: 0}
  m_PrefabInstance: {fileID: 0}
  m_PrefabAsset: {fileID: 0}
  m_GameObject: {fileID: 1317083240}
  m_Enabled: 1
  m_EditorHideFlags: 0
  m_Script: {fileID: 11500000, guid: 0d0b652f32a2cc243917e4028fa0f046, type: 3}
  m_Name: 
  m_EditorClassIdentifier: 
  m_Navigation:
    m_Mode: 3
    m_SelectOnUp: {fileID: 0}
    m_SelectOnDown: {fileID: 0}
    m_SelectOnLeft: {fileID: 0}
    m_SelectOnRight: {fileID: 0}
  m_Transition: 1
  m_Colors:
    m_NormalColor: {r: 1, g: 1, b: 1, a: 1}
    m_HighlightedColor: {r: 0.9607843, g: 0.9607843, b: 0.9607843, a: 1}
    m_PressedColor: {r: 0.78431374, g: 0.78431374, b: 0.78431374, a: 1}
    m_SelectedColor: {r: 0.9607843, g: 0.9607843, b: 0.9607843, a: 1}
    m_DisabledColor: {r: 0.78431374, g: 0.78431374, b: 0.78431374, a: 0.5019608}
    m_ColorMultiplier: 1
    m_FadeDuration: 0.1
  m_SpriteState:
    m_HighlightedSprite: {fileID: 0}
    m_PressedSprite: {fileID: 0}
    m_SelectedSprite: {fileID: 0}
    m_DisabledSprite: {fileID: 0}
  m_AnimationTriggers:
    m_NormalTrigger: Normal
    m_HighlightedTrigger: Highlighted
    m_PressedTrigger: Pressed
    m_SelectedTrigger: Highlighted
    m_DisabledTrigger: Disabled
  m_Interactable: 1
  m_TargetGraphic: {fileID: 1317083244}
  m_Template: {fileID: 1925654078}
  m_CaptionText: {fileID: 71913060}
  m_CaptionImage: {fileID: 0}
  m_ItemText: {fileID: 1315983122}
  m_ItemImage: {fileID: 0}
  m_Value: 0
  m_Options:
    m_Options:
    - m_Text: Environment Depth
      m_Image: {fileID: 0}
    - m_Text: Human Depth
      m_Image: {fileID: 0}
    - m_Text: Human Stencil
      m_Image: {fileID: 0}
  m_OnValueChanged:
    m_PersistentCalls:
      m_Calls:
      - m_Target: {fileID: 1141330382}
        m_MethodName: OnDepthModeDropdownValueChanged
        m_Mode: 2
        m_Arguments:
          m_ObjectArgument: {fileID: 1317083243}
          m_ObjectArgumentAssemblyTypeName: UnityEngine.UI.Dropdown, UnityEngine.UI
          m_IntArgument: 0
          m_FloatArgument: 0
          m_StringArgument: 
          m_BoolArgument: 0
        m_CallState: 2
  m_AlphaFadeSpeed: 0.15
--- !u!114 &1317083244
MonoBehaviour:
  m_ObjectHideFlags: 0
  m_CorrespondingSourceObject: {fileID: 0}
  m_PrefabInstance: {fileID: 0}
  m_PrefabAsset: {fileID: 0}
  m_GameObject: {fileID: 1317083240}
  m_Enabled: 1
  m_EditorHideFlags: 0
  m_Script: {fileID: 11500000, guid: fe87c0e1cc204ed48ad3b37840f39efc, type: 3}
  m_Name: 
  m_EditorClassIdentifier: 
  m_Material: {fileID: 0}
  m_Color: {r: 1, g: 1, b: 1, a: 1}
  m_RaycastTarget: 1
  m_Maskable: 1
  m_OnCullStateChanged:
    m_PersistentCalls:
      m_Calls: []
  m_Sprite: {fileID: 10905, guid: 0000000000000000f000000000000000, type: 0}
  m_Type: 1
  m_PreserveAspect: 0
  m_FillCenter: 1
  m_FillMethod: 4
  m_FillAmount: 1
  m_FillClockwise: 1
  m_FillOrigin: 0
  m_UseSpriteMesh: 0
  m_PixelsPerUnitMultiplier: 1
--- !u!222 &1317083245
CanvasRenderer:
  m_ObjectHideFlags: 0
  m_CorrespondingSourceObject: {fileID: 0}
  m_PrefabInstance: {fileID: 0}
  m_PrefabAsset: {fileID: 0}
  m_GameObject: {fileID: 1317083240}
  m_CullTransparentMesh: 0
--- !u!1 &1323077986
GameObject:
  m_ObjectHideFlags: 0
  m_CorrespondingSourceObject: {fileID: 0}
  m_PrefabInstance: {fileID: 0}
  m_PrefabAsset: {fileID: 0}
  serializedVersion: 6
  m_Component:
  - component: {fileID: 1323077987}
  - component: {fileID: 1323077988}
  m_Layer: 5
  m_Name: Item
  m_TagString: Untagged
  m_Icon: {fileID: 0}
  m_NavMeshLayer: 0
  m_StaticEditorFlags: 0
  m_IsActive: 1
--- !u!224 &1323077987
RectTransform:
  m_ObjectHideFlags: 0
  m_CorrespondingSourceObject: {fileID: 0}
  m_PrefabInstance: {fileID: 0}
  m_PrefabAsset: {fileID: 0}
  m_GameObject: {fileID: 1323077986}
  m_LocalRotation: {x: 0, y: 0, z: 0, w: 1}
  m_LocalPosition: {x: 0, y: 0, z: 0}
  m_LocalScale: {x: 1, y: 1, z: 1}
  m_Children:
  - {fileID: 1261476239}
  - {fileID: 893200732}
  - {fileID: 1248549347}
  m_Father: {fileID: 2036965912}
  m_RootOrder: 0
  m_LocalEulerAnglesHint: {x: 0, y: 0, z: 0}
  m_AnchorMin: {x: 0, y: 0.5}
  m_AnchorMax: {x: 1, y: 0.5}
  m_AnchoredPosition: {x: 0, y: 0}
  m_SizeDelta: {x: 0, y: 120}
  m_Pivot: {x: 0.5, y: 0.5}
--- !u!114 &1323077988
MonoBehaviour:
  m_ObjectHideFlags: 0
  m_CorrespondingSourceObject: {fileID: 0}
  m_PrefabInstance: {fileID: 0}
  m_PrefabAsset: {fileID: 0}
  m_GameObject: {fileID: 1323077986}
  m_Enabled: 1
  m_EditorHideFlags: 0
  m_Script: {fileID: 11500000, guid: 9085046f02f69544eb97fd06b6048fe2, type: 3}
  m_Name: 
  m_EditorClassIdentifier: 
  m_Navigation:
    m_Mode: 3
    m_SelectOnUp: {fileID: 0}
    m_SelectOnDown: {fileID: 0}
    m_SelectOnLeft: {fileID: 0}
    m_SelectOnRight: {fileID: 0}
  m_Transition: 1
  m_Colors:
    m_NormalColor: {r: 1, g: 1, b: 1, a: 1}
    m_HighlightedColor: {r: 0.9607843, g: 0.9607843, b: 0.9607843, a: 1}
    m_PressedColor: {r: 0.78431374, g: 0.78431374, b: 0.78431374, a: 1}
    m_SelectedColor: {r: 0.9607843, g: 0.9607843, b: 0.9607843, a: 1}
    m_DisabledColor: {r: 0.78431374, g: 0.78431374, b: 0.78431374, a: 0.5019608}
    m_ColorMultiplier: 1
    m_FadeDuration: 0.1
  m_SpriteState:
    m_HighlightedSprite: {fileID: 0}
    m_PressedSprite: {fileID: 0}
    m_SelectedSprite: {fileID: 0}
    m_DisabledSprite: {fileID: 0}
  m_AnimationTriggers:
    m_NormalTrigger: Normal
    m_HighlightedTrigger: Highlighted
    m_PressedTrigger: Pressed
    m_SelectedTrigger: Highlighted
    m_DisabledTrigger: Disabled
  m_Interactable: 1
  m_TargetGraphic: {fileID: 1261476240}
  toggleTransition: 1
  graphic: {fileID: 893200733}
  m_Group: {fileID: 0}
  onValueChanged:
    m_PersistentCalls:
      m_Calls: []
  m_IsOn: 1
--- !u!1 &1335839533
GameObject:
  m_ObjectHideFlags: 0
  m_CorrespondingSourceObject: {fileID: 0}
  m_PrefabInstance: {fileID: 0}
  m_PrefabAsset: {fileID: 0}
  serializedVersion: 6
  m_Component:
  - component: {fileID: 1335839535}
  - component: {fileID: 1335839534}
  - component: {fileID: 1335839536}
  m_Layer: 0
  m_Name: AR Session Origin
  m_TagString: Untagged
  m_Icon: {fileID: 0}
  m_NavMeshLayer: 0
  m_StaticEditorFlags: 0
  m_IsActive: 1
--- !u!114 &1335839534
MonoBehaviour:
  m_ObjectHideFlags: 0
  m_CorrespondingSourceObject: {fileID: 0}
  m_PrefabInstance: {fileID: 0}
  m_PrefabAsset: {fileID: 0}
  m_GameObject: {fileID: 1335839533}
  m_Enabled: 1
  m_EditorHideFlags: 0
  m_Script: {fileID: 11500000, guid: 520bb47c46cf8624fafb307b7d1b862a, type: 3}
  m_Name: 
  m_EditorClassIdentifier: 
  m_Camera: {fileID: 282840813}
--- !u!4 &1335839535
Transform:
  m_ObjectHideFlags: 0
  m_CorrespondingSourceObject: {fileID: 0}
  m_PrefabInstance: {fileID: 0}
  m_PrefabAsset: {fileID: 0}
  m_GameObject: {fileID: 1335839533}
  m_LocalRotation: {x: 0, y: 0, z: 0, w: 1}
  m_LocalPosition: {x: 0, y: 0, z: 0}
  m_LocalScale: {x: 1, y: 1, z: 1}
  m_Children:
  - {fileID: 282840814}
  m_Father: {fileID: 0}
  m_RootOrder: 2
  m_LocalEulerAnglesHint: {x: 0, y: 0, z: 0}
--- !u!114 &1335839536
MonoBehaviour:
  m_ObjectHideFlags: 0
  m_CorrespondingSourceObject: {fileID: 0}
  m_PrefabInstance: {fileID: 0}
  m_PrefabAsset: {fileID: 0}
  m_GameObject: {fileID: 1335839533}
  m_Enabled: 1
  m_EditorHideFlags: 0
  m_Script: {fileID: 11500000, guid: b15f82cc229284894964d2d30806969d, type: 3}
  m_Name: 
  m_EditorClassIdentifier: 
<<<<<<< HEAD
  m_HumanSegmentationStencilMode: 1
  m_HumanSegmentationDepthMode: 1
  m_EnvironmentDepthMode: 1
  m_OcclusionPreferenceMode: 0
--- !u!1 &1449726330
=======
  m_Material: {fileID: 0}
  m_Color: {r: 0.19607843, g: 0.19607843, b: 0.19607843, a: 1}
  m_RaycastTarget: 1
  m_RaycastPadding: {x: 0, y: 0, z: 0, w: 0}
  m_Maskable: 1
  m_OnCullStateChanged:
    m_PersistentCalls:
      m_Calls: []
  m_FontData:
    m_Font: {fileID: 10102, guid: 0000000000000000e000000000000000, type: 0}
    m_FontSize: 30
    m_FontStyle: 0
    m_BestFit: 0
    m_MinSize: 3
    m_MaxSize: 60
    m_Alignment: 3
    m_AlignByGeometry: 0
    m_RichText: 1
    m_HorizontalOverflow: 0
    m_VerticalOverflow: 0
    m_LineSpacing: 1
  m_Text: Option A
--- !u!222 &1248549349
CanvasRenderer:
  m_ObjectHideFlags: 0
  m_CorrespondingSourceObject: {fileID: 0}
  m_PrefabInstance: {fileID: 0}
  m_PrefabAsset: {fileID: 0}
  m_GameObject: {fileID: 1248549346}
  m_CullTransparentMesh: 0
--- !u!1 &1261476238
>>>>>>> b12cd0df
GameObject:
  m_ObjectHideFlags: 0
  m_CorrespondingSourceObject: {fileID: 0}
  m_PrefabInstance: {fileID: 0}
  m_PrefabAsset: {fileID: 0}
  serializedVersion: 6
  m_Component:
  - component: {fileID: 1449726331}
  - component: {fileID: 1449726333}
  - component: {fileID: 1449726332}
  m_Layer: 5
  m_Name: Handle
  m_TagString: Untagged
  m_Icon: {fileID: 0}
  m_NavMeshLayer: 0
  m_StaticEditorFlags: 0
  m_IsActive: 1
--- !u!224 &1449726331
RectTransform:
  m_ObjectHideFlags: 0
  m_CorrespondingSourceObject: {fileID: 0}
  m_PrefabInstance: {fileID: 0}
  m_PrefabAsset: {fileID: 0}
  m_GameObject: {fileID: 1449726330}
  m_LocalRotation: {x: 0, y: 0, z: 0, w: 1}
  m_LocalPosition: {x: 0, y: 0, z: 0}
  m_LocalScale: {x: 1, y: 1, z: 1}
  m_Children: []
  m_Father: {fileID: 187632571}
  m_RootOrder: 0
  m_LocalEulerAnglesHint: {x: 0, y: 0, z: 0}
  m_AnchorMin: {x: 0, y: 0}
  m_AnchorMax: {x: 1, y: 0.2}
  m_AnchoredPosition: {x: 0, y: 0}
  m_SizeDelta: {x: 20, y: 20}
  m_Pivot: {x: 0.5, y: 0.5}
--- !u!114 &1449726332
MonoBehaviour:
  m_ObjectHideFlags: 0
  m_CorrespondingSourceObject: {fileID: 0}
  m_PrefabInstance: {fileID: 0}
  m_PrefabAsset: {fileID: 0}
  m_GameObject: {fileID: 1449726330}
  m_Enabled: 1
  m_EditorHideFlags: 0
  m_Script: {fileID: 11500000, guid: fe87c0e1cc204ed48ad3b37840f39efc, type: 3}
  m_Name: 
  m_EditorClassIdentifier: 
  m_Material: {fileID: 0}
  m_Color: {r: 1, g: 1, b: 1, a: 1}
  m_RaycastTarget: 1
  m_RaycastPadding: {x: 0, y: 0, z: 0, w: 0}
  m_Maskable: 1
  m_OnCullStateChanged:
    m_PersistentCalls:
      m_Calls: []
  m_Sprite: {fileID: 10905, guid: 0000000000000000f000000000000000, type: 0}
  m_Type: 1
  m_PreserveAspect: 0
  m_FillCenter: 1
  m_FillMethod: 4
  m_FillAmount: 1
  m_FillClockwise: 1
  m_FillOrigin: 0
  m_UseSpriteMesh: 0
  m_PixelsPerUnitMultiplier: 1
--- !u!222 &1449726333
CanvasRenderer:
  m_ObjectHideFlags: 0
  m_CorrespondingSourceObject: {fileID: 0}
  m_PrefabInstance: {fileID: 0}
  m_PrefabAsset: {fileID: 0}
  m_GameObject: {fileID: 1449726330}
  m_CullTransparentMesh: 0
--- !u!1 &1456894439
GameObject:
  m_ObjectHideFlags: 0
  m_CorrespondingSourceObject: {fileID: 0}
  m_PrefabInstance: {fileID: 0}
  m_PrefabAsset: {fileID: 0}
  serializedVersion: 6
  m_Component:
  - component: {fileID: 1456894440}
  - component: {fileID: 1456894443}
  - component: {fileID: 1456894442}
  - component: {fileID: 1456894441}
  m_Layer: 5
  m_Name: Scrollbar
  m_TagString: Untagged
  m_Icon: {fileID: 0}
  m_NavMeshLayer: 0
  m_StaticEditorFlags: 0
  m_IsActive: 1
--- !u!224 &1456894440
RectTransform:
  m_ObjectHideFlags: 0
  m_CorrespondingSourceObject: {fileID: 0}
  m_PrefabInstance: {fileID: 0}
  m_PrefabAsset: {fileID: 0}
  m_GameObject: {fileID: 1456894439}
  m_LocalRotation: {x: 0, y: 0, z: 0, w: 1}
  m_LocalPosition: {x: 0, y: 0, z: 0}
  m_LocalScale: {x: 1, y: 1, z: 1}
  m_Children:
  - {fileID: 187632571}
  m_Father: {fileID: 773643825}
  m_RootOrder: 1
  m_LocalEulerAnglesHint: {x: 0, y: 0, z: 0}
  m_AnchorMin: {x: 1, y: 0}
  m_AnchorMax: {x: 1, y: 1}
  m_AnchoredPosition: {x: 0, y: 0}
  m_SizeDelta: {x: 20, y: 0}
  m_Pivot: {x: 1, y: 1}
--- !u!114 &1456894441
MonoBehaviour:
  m_ObjectHideFlags: 0
  m_CorrespondingSourceObject: {fileID: 0}
  m_PrefabInstance: {fileID: 0}
  m_PrefabAsset: {fileID: 0}
  m_GameObject: {fileID: 1456894439}
  m_Enabled: 1
  m_EditorHideFlags: 0
  m_Script: {fileID: 11500000, guid: 2a4db7a114972834c8e4117be1d82ba3, type: 3}
  m_Name: 
  m_EditorClassIdentifier: 
  m_Navigation:
    m_Mode: 3
    m_SelectOnUp: {fileID: 0}
    m_SelectOnDown: {fileID: 0}
    m_SelectOnLeft: {fileID: 0}
    m_SelectOnRight: {fileID: 0}
  m_Transition: 1
  m_Colors:
    m_NormalColor: {r: 1, g: 1, b: 1, a: 1}
    m_HighlightedColor: {r: 0.9607843, g: 0.9607843, b: 0.9607843, a: 1}
    m_PressedColor: {r: 0.78431374, g: 0.78431374, b: 0.78431374, a: 1}
    m_SelectedColor: {r: 0.9607843, g: 0.9607843, b: 0.9607843, a: 1}
    m_DisabledColor: {r: 0.78431374, g: 0.78431374, b: 0.78431374, a: 0.5019608}
    m_ColorMultiplier: 1
    m_FadeDuration: 0.1
  m_SpriteState:
    m_HighlightedSprite: {fileID: 0}
    m_PressedSprite: {fileID: 0}
    m_SelectedSprite: {fileID: 0}
    m_DisabledSprite: {fileID: 0}
  m_AnimationTriggers:
    m_NormalTrigger: Normal
    m_HighlightedTrigger: Highlighted
    m_PressedTrigger: Pressed
    m_SelectedTrigger: Highlighted
    m_DisabledTrigger: Disabled
  m_Interactable: 1
  m_TargetGraphic: {fileID: 1449726332}
  m_HandleRect: {fileID: 1449726331}
  m_Direction: 2
  m_Value: 0
  m_Size: 0.2
  m_NumberOfSteps: 0
  m_OnValueChanged:
    m_PersistentCalls:
      m_Calls: []
--- !u!114 &1456894442
MonoBehaviour:
  m_ObjectHideFlags: 0
  m_CorrespondingSourceObject: {fileID: 0}
  m_PrefabInstance: {fileID: 0}
  m_PrefabAsset: {fileID: 0}
  m_GameObject: {fileID: 1456894439}
  m_Enabled: 1
  m_EditorHideFlags: 0
  m_Script: {fileID: 11500000, guid: fe87c0e1cc204ed48ad3b37840f39efc, type: 3}
  m_Name: 
  m_EditorClassIdentifier: 
  m_Material: {fileID: 0}
  m_Color: {r: 1, g: 1, b: 1, a: 1}
  m_RaycastTarget: 1
  m_Maskable: 1
  m_OnCullStateChanged:
    m_PersistentCalls:
      m_Calls: []
  m_Sprite: {fileID: 10907, guid: 0000000000000000f000000000000000, type: 0}
  m_Type: 1
  m_PreserveAspect: 0
  m_FillCenter: 1
  m_FillMethod: 4
  m_FillAmount: 1
  m_FillClockwise: 1
  m_FillOrigin: 0
  m_UseSpriteMesh: 0
  m_PixelsPerUnitMultiplier: 1
--- !u!222 &1456894443
CanvasRenderer:
  m_ObjectHideFlags: 0
  m_CorrespondingSourceObject: {fileID: 0}
  m_PrefabInstance: {fileID: 0}
  m_PrefabAsset: {fileID: 0}
  m_GameObject: {fileID: 1456894439}
  m_CullTransparentMesh: 0
--- !u!1 &1474869891
GameObject:
  m_ObjectHideFlags: 0
  m_CorrespondingSourceObject: {fileID: 0}
  m_PrefabInstance: {fileID: 0}
  m_PrefabAsset: {fileID: 0}
  serializedVersion: 6
  m_Component:
  - component: {fileID: 1474869892}
  - component: {fileID: 1474869894}
  - component: {fileID: 1474869893}
  m_Layer: 5
  m_Name: RawImage
  m_TagString: Untagged
  m_Icon: {fileID: 0}
  m_NavMeshLayer: 0
  m_StaticEditorFlags: 0
  m_IsActive: 1
--- !u!224 &1474869892
RectTransform:
  m_ObjectHideFlags: 0
  m_CorrespondingSourceObject: {fileID: 0}
  m_PrefabInstance: {fileID: 0}
  m_PrefabAsset: {fileID: 0}
  m_GameObject: {fileID: 1474869891}
  m_LocalRotation: {x: 0, y: 0, z: 0, w: 1}
  m_LocalPosition: {x: 0, y: 0, z: 0}
  m_LocalScale: {x: 1, y: 1, z: 1}
  m_Children: []
  m_Father: {fileID: 485666366}
  m_RootOrder: 1
  m_LocalEulerAnglesHint: {x: 0, y: 0, z: 0}
  m_AnchorMin: {x: 0, y: 1}
  m_AnchorMax: {x: 0, y: 1}
  m_AnchoredPosition: {x: 0, y: 0}
  m_SizeDelta: {x: 480, y: 480}
  m_Pivot: {x: 0, y: 1}
--- !u!114 &1474869893
MonoBehaviour:
  m_ObjectHideFlags: 0
  m_CorrespondingSourceObject: {fileID: 0}
  m_PrefabInstance: {fileID: 0}
  m_PrefabAsset: {fileID: 0}
  m_GameObject: {fileID: 1474869891}
  m_Enabled: 1
  m_EditorHideFlags: 0
  m_Script: {fileID: 11500000, guid: 1344c3c82d62a2a41a3576d8abb8e3ea, type: 3}
  m_Name: 
  m_EditorClassIdentifier: 
  m_Material: {fileID: 0}
  m_Color: {r: 1, g: 1, b: 1, a: 1}
  m_RaycastTarget: 1
  m_Maskable: 1
  m_OnCullStateChanged:
    m_PersistentCalls:
      m_Calls: []
  m_Texture: {fileID: 0}
  m_UVRect:
    serializedVersion: 2
    x: 0
    y: 0
    width: 1
    height: 1
--- !u!222 &1474869894
CanvasRenderer:
  m_ObjectHideFlags: 0
  m_CorrespondingSourceObject: {fileID: 0}
  m_PrefabInstance: {fileID: 0}
  m_PrefabAsset: {fileID: 0}
  m_GameObject: {fileID: 1474869891}
  m_CullTransparentMesh: 0
--- !u!1 &1791068494
GameObject:
  m_ObjectHideFlags: 0
  m_CorrespondingSourceObject: {fileID: 0}
  m_PrefabInstance: {fileID: 0}
  m_PrefabAsset: {fileID: 0}
  serializedVersion: 6
  m_Component:
  - component: {fileID: 1791068495}
  - component: {fileID: 1791068497}
  - component: {fileID: 1791068496}
  m_Layer: 5
  m_Name: Arrow
  m_TagString: Untagged
  m_Icon: {fileID: 0}
  m_NavMeshLayer: 0
  m_StaticEditorFlags: 0
  m_IsActive: 1
--- !u!224 &1791068495
RectTransform:
  m_ObjectHideFlags: 0
  m_CorrespondingSourceObject: {fileID: 0}
  m_PrefabInstance: {fileID: 0}
  m_PrefabAsset: {fileID: 0}
  m_GameObject: {fileID: 1791068494}
  m_LocalRotation: {x: 0, y: 0, z: 0, w: 1}
  m_LocalPosition: {x: 0, y: 0, z: 0}
  m_LocalScale: {x: 1, y: 1, z: 1}
  m_Children: []
  m_Father: {fileID: 642201223}
  m_RootOrder: 1
  m_LocalEulerAnglesHint: {x: 0, y: 0, z: 0}
  m_AnchorMin: {x: 1, y: 0.5}
  m_AnchorMax: {x: 1, y: 0.5}
  m_AnchoredPosition: {x: -15, y: 0}
  m_SizeDelta: {x: 20, y: 20}
  m_Pivot: {x: 0.5, y: 0.5}
--- !u!114 &1791068496
MonoBehaviour:
  m_ObjectHideFlags: 0
  m_CorrespondingSourceObject: {fileID: 0}
  m_PrefabInstance: {fileID: 0}
  m_PrefabAsset: {fileID: 0}
  m_GameObject: {fileID: 1791068494}
  m_Enabled: 1
  m_EditorHideFlags: 0
  m_Script: {fileID: 11500000, guid: fe87c0e1cc204ed48ad3b37840f39efc, type: 3}
  m_Name: 
  m_EditorClassIdentifier: 
  m_Material: {fileID: 0}
  m_Color: {r: 1, g: 1, b: 1, a: 1}
  m_RaycastTarget: 1
  m_RaycastPadding: {x: 0, y: 0, z: 0, w: 0}
  m_Maskable: 1
  m_OnCullStateChanged:
    m_PersistentCalls:
      m_Calls: []
  m_Sprite: {fileID: 10915, guid: 0000000000000000f000000000000000, type: 0}
  m_Type: 0
  m_PreserveAspect: 0
  m_FillCenter: 1
  m_FillMethod: 4
  m_FillAmount: 1
  m_FillClockwise: 1
  m_FillOrigin: 0
  m_UseSpriteMesh: 0
  m_PixelsPerUnitMultiplier: 1
--- !u!222 &1791068497
CanvasRenderer:
  m_ObjectHideFlags: 0
  m_CorrespondingSourceObject: {fileID: 0}
  m_PrefabInstance: {fileID: 0}
  m_PrefabAsset: {fileID: 0}
  m_GameObject: {fileID: 1791068494}
  m_CullTransparentMesh: 0
--- !u!1 &1892859417
GameObject:
  m_ObjectHideFlags: 0
  m_CorrespondingSourceObject: {fileID: 0}
  m_PrefabInstance: {fileID: 0}
  m_PrefabAsset: {fileID: 0}
  serializedVersion: 6
  m_Component:
  - component: {fileID: 1892859418}
  - component: {fileID: 1892859419}
  m_Layer: 5
  m_Name: Item
  m_TagString: Untagged
  m_Icon: {fileID: 0}
  m_NavMeshLayer: 0
  m_StaticEditorFlags: 0
  m_IsActive: 1
--- !u!224 &1892859418
RectTransform:
  m_ObjectHideFlags: 0
  m_CorrespondingSourceObject: {fileID: 0}
  m_PrefabInstance: {fileID: 0}
  m_PrefabAsset: {fileID: 0}
  m_GameObject: {fileID: 1892859417}
  m_LocalRotation: {x: 0, y: 0, z: 0, w: 1}
  m_LocalPosition: {x: 0, y: 0, z: 0}
  m_LocalScale: {x: 1, y: 1, z: 1}
  m_Children:
  - {fileID: 1893396020}
  - {fileID: 1032335310}
  - {fileID: 1315983121}
  m_Father: {fileID: 452870610}
  m_RootOrder: 0
  m_LocalEulerAnglesHint: {x: 0, y: 0, z: 0}
  m_AnchorMin: {x: 0, y: 0.5}
  m_AnchorMax: {x: 1, y: 0.5}
  m_AnchoredPosition: {x: 0, y: 0}
  m_SizeDelta: {x: 0, y: 120}
  m_Pivot: {x: 0.5, y: 0.5}
--- !u!114 &1892859419
MonoBehaviour:
  m_ObjectHideFlags: 0
  m_CorrespondingSourceObject: {fileID: 0}
  m_PrefabInstance: {fileID: 0}
  m_PrefabAsset: {fileID: 0}
  m_GameObject: {fileID: 1892859417}
  m_Enabled: 1
  m_EditorHideFlags: 0
  m_Script: {fileID: 11500000, guid: 9085046f02f69544eb97fd06b6048fe2, type: 3}
  m_Name: 
  m_EditorClassIdentifier: 
  m_Navigation:
    m_Mode: 3
    m_SelectOnUp: {fileID: 0}
    m_SelectOnDown: {fileID: 0}
    m_SelectOnLeft: {fileID: 0}
    m_SelectOnRight: {fileID: 0}
  m_Transition: 1
  m_Colors:
    m_NormalColor: {r: 1, g: 1, b: 1, a: 1}
    m_HighlightedColor: {r: 0.9607843, g: 0.9607843, b: 0.9607843, a: 1}
    m_PressedColor: {r: 0.78431374, g: 0.78431374, b: 0.78431374, a: 1}
    m_SelectedColor: {r: 0.9607843, g: 0.9607843, b: 0.9607843, a: 1}
    m_DisabledColor: {r: 0.78431374, g: 0.78431374, b: 0.78431374, a: 0.5019608}
    m_ColorMultiplier: 1
    m_FadeDuration: 0.1
  m_SpriteState:
    m_HighlightedSprite: {fileID: 0}
    m_PressedSprite: {fileID: 0}
    m_SelectedSprite: {fileID: 0}
    m_DisabledSprite: {fileID: 0}
  m_AnimationTriggers:
    m_NormalTrigger: Normal
    m_HighlightedTrigger: Highlighted
    m_PressedTrigger: Pressed
    m_SelectedTrigger: Highlighted
    m_DisabledTrigger: Disabled
  m_Interactable: 1
<<<<<<< HEAD
  m_TargetGraphic: {fileID: 1893396021}
  toggleTransition: 1
  graphic: {fileID: 1032335311}
  m_Group: {fileID: 0}
  onValueChanged:
=======
  m_TargetGraphic: {fileID: 1449726332}
  m_HandleRect: {fileID: 1449726331}
  m_Direction: 2
  m_Value: 0
  m_Size: 0.2
  m_NumberOfSteps: 0
  m_OnValueChanged:
    m_PersistentCalls:
      m_Calls: []
--- !u!114 &1456894442
MonoBehaviour:
  m_ObjectHideFlags: 0
  m_CorrespondingSourceObject: {fileID: 0}
  m_PrefabInstance: {fileID: 0}
  m_PrefabAsset: {fileID: 0}
  m_GameObject: {fileID: 1456894439}
  m_Enabled: 1
  m_EditorHideFlags: 0
  m_Script: {fileID: 11500000, guid: fe87c0e1cc204ed48ad3b37840f39efc, type: 3}
  m_Name: 
  m_EditorClassIdentifier: 
  m_Material: {fileID: 0}
  m_Color: {r: 1, g: 1, b: 1, a: 1}
  m_RaycastTarget: 1
  m_RaycastPadding: {x: 0, y: 0, z: 0, w: 0}
  m_Maskable: 1
  m_OnCullStateChanged:
>>>>>>> b12cd0df
    m_PersistentCalls:
      m_Calls: []
  m_IsOn: 1
--- !u!1 &1893396019
GameObject:
  m_ObjectHideFlags: 0
  m_CorrespondingSourceObject: {fileID: 0}
  m_PrefabInstance: {fileID: 0}
  m_PrefabAsset: {fileID: 0}
  serializedVersion: 6
  m_Component:
  - component: {fileID: 1893396020}
  - component: {fileID: 1893396022}
  - component: {fileID: 1893396021}
  m_Layer: 5
  m_Name: Item Background
  m_TagString: Untagged
  m_Icon: {fileID: 0}
  m_NavMeshLayer: 0
  m_StaticEditorFlags: 0
  m_IsActive: 1
--- !u!224 &1893396020
RectTransform:
  m_ObjectHideFlags: 0
  m_CorrespondingSourceObject: {fileID: 0}
  m_PrefabInstance: {fileID: 0}
  m_PrefabAsset: {fileID: 0}
  m_GameObject: {fileID: 1893396019}
  m_LocalRotation: {x: 0, y: 0, z: 0, w: 1}
  m_LocalPosition: {x: 0, y: 0, z: 0}
  m_LocalScale: {x: 1, y: 1, z: 1}
  m_Children: []
  m_Father: {fileID: 1892859418}
  m_RootOrder: 0
  m_LocalEulerAnglesHint: {x: 0, y: 0, z: 0}
  m_AnchorMin: {x: 0, y: 0}
  m_AnchorMax: {x: 1, y: 1}
  m_AnchoredPosition: {x: 0, y: 0}
  m_SizeDelta: {x: 0, y: 0}
  m_Pivot: {x: 0.5, y: 0.5}
--- !u!114 &1893396021
MonoBehaviour:
  m_ObjectHideFlags: 0
  m_CorrespondingSourceObject: {fileID: 0}
  m_PrefabInstance: {fileID: 0}
  m_PrefabAsset: {fileID: 0}
  m_GameObject: {fileID: 1893396019}
  m_Enabled: 1
  m_EditorHideFlags: 0
  m_Script: {fileID: 11500000, guid: fe87c0e1cc204ed48ad3b37840f39efc, type: 3}
  m_Name: 
  m_EditorClassIdentifier: 
  m_Material: {fileID: 0}
  m_Color: {r: 0.9607843, g: 0.9607843, b: 0.9607843, a: 1}
  m_RaycastTarget: 1
  m_RaycastPadding: {x: 0, y: 0, z: 0, w: 0}
  m_Maskable: 1
  m_OnCullStateChanged:
    m_PersistentCalls:
      m_Calls: []
  m_Sprite: {fileID: 0}
  m_Type: 0
  m_PreserveAspect: 0
  m_FillCenter: 1
  m_FillMethod: 4
  m_FillAmount: 1
  m_FillClockwise: 1
  m_FillOrigin: 0
  m_UseSpriteMesh: 0
  m_PixelsPerUnitMultiplier: 1
--- !u!222 &1893396022
CanvasRenderer:
  m_ObjectHideFlags: 0
  m_CorrespondingSourceObject: {fileID: 0}
  m_PrefabInstance: {fileID: 0}
  m_PrefabAsset: {fileID: 0}
  m_GameObject: {fileID: 1893396019}
  m_CullTransparentMesh: 0
--- !u!1 &1925654077
GameObject:
  m_ObjectHideFlags: 0
  m_CorrespondingSourceObject: {fileID: 0}
  m_PrefabInstance: {fileID: 0}
  m_PrefabAsset: {fileID: 0}
  serializedVersion: 6
  m_Component:
  - component: {fileID: 1925654078}
  - component: {fileID: 1925654081}
  - component: {fileID: 1925654080}
  - component: {fileID: 1925654079}
  m_Layer: 5
  m_Name: Template
  m_TagString: Untagged
  m_Icon: {fileID: 0}
  m_NavMeshLayer: 0
  m_StaticEditorFlags: 0
  m_IsActive: 0
--- !u!224 &1925654078
RectTransform:
  m_ObjectHideFlags: 0
  m_CorrespondingSourceObject: {fileID: 0}
  m_PrefabInstance: {fileID: 0}
  m_PrefabAsset: {fileID: 0}
  m_GameObject: {fileID: 1925654077}
  m_LocalRotation: {x: 0, y: 0, z: 0, w: 1}
  m_LocalPosition: {x: 0, y: 0, z: 0}
  m_LocalScale: {x: 1, y: 1, z: 1}
  m_Children:
  - {fileID: 870181493}
  - {fileID: 704805268}
  m_Father: {fileID: 1317083241}
  m_RootOrder: 2
  m_LocalEulerAnglesHint: {x: 0, y: 0, z: 0}
  m_AnchorMin: {x: 0, y: 0}
  m_AnchorMax: {x: 1, y: 0}
  m_AnchoredPosition: {x: 0, y: 2}
  m_SizeDelta: {x: 0, y: 300}
  m_Pivot: {x: 0.5, y: 1}
--- !u!114 &1925654079
MonoBehaviour:
  m_ObjectHideFlags: 0
  m_CorrespondingSourceObject: {fileID: 0}
  m_PrefabInstance: {fileID: 0}
  m_PrefabAsset: {fileID: 0}
  m_GameObject: {fileID: 1925654077}
  m_Enabled: 1
  m_EditorHideFlags: 0
  m_Script: {fileID: 11500000, guid: 1aa08ab6e0800fa44ae55d278d1423e3, type: 3}
  m_Name: 
  m_EditorClassIdentifier: 
  m_Content: {fileID: 452870610}
  m_Horizontal: 0
  m_Vertical: 1
  m_MovementType: 2
  m_Elasticity: 0.1
  m_Inertia: 1
  m_DecelerationRate: 0.135
  m_ScrollSensitivity: 1
  m_Viewport: {fileID: 870181493}
  m_HorizontalScrollbar: {fileID: 0}
  m_VerticalScrollbar: {fileID: 704805269}
  m_HorizontalScrollbarVisibility: 0
  m_VerticalScrollbarVisibility: 2
  m_HorizontalScrollbarSpacing: 0
  m_VerticalScrollbarSpacing: -3
  m_OnValueChanged:
    m_PersistentCalls:
      m_Calls: []
--- !u!114 &1925654080
MonoBehaviour:
  m_ObjectHideFlags: 0
  m_CorrespondingSourceObject: {fileID: 0}
  m_PrefabInstance: {fileID: 0}
  m_PrefabAsset: {fileID: 0}
  m_GameObject: {fileID: 1925654077}
  m_Enabled: 1
  m_EditorHideFlags: 0
  m_Script: {fileID: 11500000, guid: fe87c0e1cc204ed48ad3b37840f39efc, type: 3}
  m_Name: 
  m_EditorClassIdentifier: 
  m_Material: {fileID: 0}
  m_Color: {r: 1, g: 1, b: 1, a: 1}
  m_RaycastTarget: 1
  m_RaycastPadding: {x: 0, y: 0, z: 0, w: 0}
  m_Maskable: 1
  m_OnCullStateChanged:
    m_PersistentCalls:
      m_Calls: []
  m_Sprite: {fileID: 10905, guid: 0000000000000000f000000000000000, type: 0}
  m_Type: 1
  m_PreserveAspect: 0
  m_FillCenter: 1
  m_FillMethod: 4
  m_FillAmount: 1
  m_FillClockwise: 1
  m_FillOrigin: 0
  m_UseSpriteMesh: 0
  m_PixelsPerUnitMultiplier: 1
--- !u!222 &1925654081
CanvasRenderer:
  m_ObjectHideFlags: 0
  m_CorrespondingSourceObject: {fileID: 0}
  m_PrefabInstance: {fileID: 0}
  m_PrefabAsset: {fileID: 0}
  m_GameObject: {fileID: 1925654077}
  m_CullTransparentMesh: 0
--- !u!1 &2036965911
GameObject:
  m_ObjectHideFlags: 0
  m_CorrespondingSourceObject: {fileID: 0}
  m_PrefabInstance: {fileID: 0}
  m_PrefabAsset: {fileID: 0}
  serializedVersion: 6
  m_Component:
  - component: {fileID: 2036965912}
  m_Layer: 5
  m_Name: Content
  m_TagString: Untagged
  m_Icon: {fileID: 0}
  m_NavMeshLayer: 0
  m_StaticEditorFlags: 0
  m_IsActive: 1
--- !u!224 &2036965912
RectTransform:
  m_ObjectHideFlags: 0
  m_CorrespondingSourceObject: {fileID: 0}
  m_PrefabInstance: {fileID: 0}
  m_PrefabAsset: {fileID: 0}
  m_GameObject: {fileID: 2036965911}
  m_LocalRotation: {x: 0, y: 0, z: 0, w: 1}
  m_LocalPosition: {x: 0, y: 0, z: 0}
  m_LocalScale: {x: 1, y: 1, z: 1}
  m_Children:
  - {fileID: 1323077987}
  m_Father: {fileID: 2045058954}
  m_RootOrder: 0
  m_LocalEulerAnglesHint: {x: 0, y: 0, z: 0}
  m_AnchorMin: {x: 0, y: 1}
  m_AnchorMax: {x: 1, y: 1}
  m_AnchoredPosition: {x: 0, y: 0}
  m_SizeDelta: {x: 0, y: 180}
  m_Pivot: {x: 0.5, y: 1}
--- !u!1 &2045058953
GameObject:
  m_ObjectHideFlags: 0
  m_CorrespondingSourceObject: {fileID: 0}
  m_PrefabInstance: {fileID: 0}
  m_PrefabAsset: {fileID: 0}
  serializedVersion: 6
  m_Component:
  - component: {fileID: 2045058954}
  - component: {fileID: 2045058957}
  - component: {fileID: 2045058956}
  - component: {fileID: 2045058955}
  m_Layer: 5
  m_Name: Viewport
  m_TagString: Untagged
  m_Icon: {fileID: 0}
  m_NavMeshLayer: 0
  m_StaticEditorFlags: 0
  m_IsActive: 1
--- !u!224 &2045058954
RectTransform:
  m_ObjectHideFlags: 0
  m_CorrespondingSourceObject: {fileID: 0}
  m_PrefabInstance: {fileID: 0}
  m_PrefabAsset: {fileID: 0}
  m_GameObject: {fileID: 2045058953}
  m_LocalRotation: {x: 0, y: 0, z: 0, w: 1}
  m_LocalPosition: {x: 0, y: 0, z: 0}
  m_LocalScale: {x: 1, y: 1, z: 1}
  m_Children:
  - {fileID: 2036965912}
  m_Father: {fileID: 773643825}
  m_RootOrder: 0
  m_LocalEulerAnglesHint: {x: 0, y: 0, z: 0}
  m_AnchorMin: {x: 0, y: 0}
  m_AnchorMax: {x: 1, y: 1}
  m_AnchoredPosition: {x: 0, y: 0}
  m_SizeDelta: {x: -18, y: 0}
  m_Pivot: {x: 0, y: 1}
--- !u!114 &2045058955
MonoBehaviour:
  m_ObjectHideFlags: 0
  m_CorrespondingSourceObject: {fileID: 0}
  m_PrefabInstance: {fileID: 0}
  m_PrefabAsset: {fileID: 0}
  m_GameObject: {fileID: 2045058953}
  m_Enabled: 1
  m_EditorHideFlags: 0
  m_Script: {fileID: 11500000, guid: fe87c0e1cc204ed48ad3b37840f39efc, type: 3}
  m_Name: 
  m_EditorClassIdentifier: 
  m_Material: {fileID: 0}
  m_Color: {r: 1, g: 1, b: 1, a: 1}
  m_RaycastTarget: 1
  m_RaycastPadding: {x: 0, y: 0, z: 0, w: 0}
  m_Maskable: 1
  m_OnCullStateChanged:
    m_PersistentCalls:
      m_Calls: []
  m_Sprite: {fileID: 10917, guid: 0000000000000000f000000000000000, type: 0}
  m_Type: 1
  m_PreserveAspect: 0
  m_FillCenter: 1
  m_FillMethod: 4
  m_FillAmount: 1
  m_FillClockwise: 1
  m_FillOrigin: 0
  m_UseSpriteMesh: 0
  m_PixelsPerUnitMultiplier: 1
--- !u!222 &2045058956
CanvasRenderer:
  m_ObjectHideFlags: 0
  m_CorrespondingSourceObject: {fileID: 0}
  m_PrefabInstance: {fileID: 0}
  m_PrefabAsset: {fileID: 0}
  m_GameObject: {fileID: 2045058953}
  m_CullTransparentMesh: 0
--- !u!114 &2045058957
MonoBehaviour:
  m_ObjectHideFlags: 0
  m_CorrespondingSourceObject: {fileID: 0}
  m_PrefabInstance: {fileID: 0}
  m_PrefabAsset: {fileID: 0}
  m_GameObject: {fileID: 2045058953}
  m_Enabled: 1
  m_EditorHideFlags: 0
  m_Script: {fileID: 11500000, guid: 31a19414c41e5ae4aae2af33fee712f6, type: 3}
  m_Name: 
  m_EditorClassIdentifier: 
  m_ShowMaskGraphic: 0
--- !u!1 &2048733783
GameObject:
  m_ObjectHideFlags: 0
  m_CorrespondingSourceObject: {fileID: 0}
  m_PrefabInstance: {fileID: 0}
  m_PrefabAsset: {fileID: 0}
  serializedVersion: 6
  m_Component:
  - component: {fileID: 2048733784}
  - component: {fileID: 2048733786}
  - component: {fileID: 2048733785}
  m_Layer: 5
  m_Name: Handle
  m_TagString: Untagged
  m_Icon: {fileID: 0}
  m_NavMeshLayer: 0
  m_StaticEditorFlags: 0
  m_IsActive: 1
--- !u!224 &2048733784
RectTransform:
  m_ObjectHideFlags: 0
  m_CorrespondingSourceObject: {fileID: 0}
  m_PrefabInstance: {fileID: 0}
  m_PrefabAsset: {fileID: 0}
  m_GameObject: {fileID: 2048733783}
  m_LocalRotation: {x: 0, y: 0, z: 0, w: 1}
  m_LocalPosition: {x: 0, y: 0, z: 0}
  m_LocalScale: {x: 1, y: 1, z: 1}
  m_Children: []
  m_Father: {fileID: 1018293693}
  m_RootOrder: 0
  m_LocalEulerAnglesHint: {x: 0, y: 0, z: 0}
  m_AnchorMin: {x: 0, y: 0}
  m_AnchorMax: {x: 1, y: 0.2}
  m_AnchoredPosition: {x: 0, y: 0}
  m_SizeDelta: {x: 20, y: 20}
  m_Pivot: {x: 0.5, y: 0.5}
--- !u!114 &2048733785
MonoBehaviour:
  m_ObjectHideFlags: 0
  m_CorrespondingSourceObject: {fileID: 0}
  m_PrefabInstance: {fileID: 0}
  m_PrefabAsset: {fileID: 0}
  m_GameObject: {fileID: 2048733783}
  m_Enabled: 1
  m_EditorHideFlags: 0
  m_Script: {fileID: 11500000, guid: fe87c0e1cc204ed48ad3b37840f39efc, type: 3}
  m_Name: 
  m_EditorClassIdentifier: 
  m_Material: {fileID: 0}
  m_Color: {r: 1, g: 1, b: 1, a: 1}
  m_RaycastTarget: 1
  m_Maskable: 1
  m_OnCullStateChanged:
    m_PersistentCalls:
      m_Calls: []
  m_Sprite: {fileID: 10905, guid: 0000000000000000f000000000000000, type: 0}
  m_Type: 1
  m_PreserveAspect: 0
  m_FillCenter: 1
  m_FillMethod: 4
  m_FillAmount: 1
  m_FillClockwise: 1
  m_FillOrigin: 0
  m_UseSpriteMesh: 0
  m_PixelsPerUnitMultiplier: 1
--- !u!222 &2048733786
CanvasRenderer:
  m_ObjectHideFlags: 0
  m_CorrespondingSourceObject: {fileID: 0}
  m_PrefabInstance: {fileID: 0}
  m_PrefabAsset: {fileID: 0}
  m_GameObject: {fileID: 2048733783}
  m_CullTransparentMesh: 0<|MERGE_RESOLUTION|>--- conflicted
+++ resolved
@@ -176,6 +176,7 @@
   m_Material: {fileID: 0}
   m_Color: {r: 0.19607843, g: 0.19607843, b: 0.19607843, a: 1}
   m_RaycastTarget: 1
+  m_RaycastPadding: {x: 0, y: 0, z: 0, w: 0}
   m_Maskable: 1
   m_OnCullStateChanged:
     m_PersistentCalls:
@@ -923,6 +924,7 @@
   m_Material: {fileID: 0}
   m_Color: {r: 1, g: 1, b: 1, a: 1}
   m_RaycastTarget: 1
+  m_RaycastPadding: {x: 0, y: 0, z: 0, w: 0}
   m_Maskable: 1
   m_OnCullStateChanged:
     m_PersistentCalls:
@@ -1030,6 +1032,7 @@
   m_Material: {fileID: 0}
   m_Color: {r: 1, g: 1, b: 1, a: 1}
   m_RaycastTarget: 1
+  m_RaycastPadding: {x: 0, y: 0, z: 0, w: 0}
   m_Maskable: 1
   m_OnCullStateChanged:
     m_PersistentCalls:
@@ -1301,6 +1304,7 @@
   m_Material: {fileID: 0}
   m_Color: {r: 1, g: 1, b: 1, a: 1}
   m_RaycastTarget: 1
+  m_RaycastPadding: {x: 0, y: 0, z: 0, w: 0}
   m_Maskable: 1
   m_OnCullStateChanged:
     m_PersistentCalls:
@@ -1749,6 +1753,7 @@
   m_Material: {fileID: 0}
   m_Color: {r: 1, g: 1, b: 1, a: 1}
   m_RaycastTarget: 1
+  m_RaycastPadding: {x: 0, y: 0, z: 0, w: 0}
   m_Maskable: 1
   m_OnCullStateChanged:
     m_PersistentCalls:
@@ -1939,6 +1944,7 @@
   m_Material: {fileID: 0}
   m_Color: {r: 0.19607843, g: 0.19607843, b: 0.19607843, a: 1}
   m_RaycastTarget: 1
+  m_RaycastPadding: {x: 0, y: 0, z: 0, w: 0}
   m_Maskable: 1
   m_OnCullStateChanged:
     m_PersistentCalls:
@@ -2017,6 +2023,7 @@
   m_Material: {fileID: 0}
   m_Color: {r: 0.9607843, g: 0.9607843, b: 0.9607843, a: 1}
   m_RaycastTarget: 1
+  m_RaycastPadding: {x: 0, y: 0, z: 0, w: 0}
   m_Maskable: 1
   m_OnCullStateChanged:
     m_PersistentCalls:
@@ -2091,6 +2098,7 @@
   m_Material: {fileID: 0}
   m_Color: {r: 0.19607843, g: 0.19607843, b: 0.19607843, a: 1}
   m_RaycastTarget: 1
+  m_RaycastPadding: {x: 0, y: 0, z: 0, w: 0}
   m_Maskable: 1
   m_OnCullStateChanged:
     m_PersistentCalls:
@@ -2216,6 +2224,7 @@
     m_PersistentCalls:
       m_Calls:
       - m_Target: {fileID: 1141330382}
+        m_TargetAssemblyTypeName: 
         m_MethodName: OnDepthModeDropdownValueChanged
         m_Mode: 2
         m_Arguments:
@@ -2242,6 +2251,7 @@
   m_Material: {fileID: 0}
   m_Color: {r: 1, g: 1, b: 1, a: 1}
   m_RaycastTarget: 1
+  m_RaycastPadding: {x: 0, y: 0, z: 0, w: 0}
   m_Maskable: 1
   m_OnCullStateChanged:
     m_PersistentCalls:
@@ -2408,45 +2418,11 @@
   m_Script: {fileID: 11500000, guid: b15f82cc229284894964d2d30806969d, type: 3}
   m_Name: 
   m_EditorClassIdentifier: 
-<<<<<<< HEAD
   m_HumanSegmentationStencilMode: 1
   m_HumanSegmentationDepthMode: 1
   m_EnvironmentDepthMode: 1
   m_OcclusionPreferenceMode: 0
 --- !u!1 &1449726330
-=======
-  m_Material: {fileID: 0}
-  m_Color: {r: 0.19607843, g: 0.19607843, b: 0.19607843, a: 1}
-  m_RaycastTarget: 1
-  m_RaycastPadding: {x: 0, y: 0, z: 0, w: 0}
-  m_Maskable: 1
-  m_OnCullStateChanged:
-    m_PersistentCalls:
-      m_Calls: []
-  m_FontData:
-    m_Font: {fileID: 10102, guid: 0000000000000000e000000000000000, type: 0}
-    m_FontSize: 30
-    m_FontStyle: 0
-    m_BestFit: 0
-    m_MinSize: 3
-    m_MaxSize: 60
-    m_Alignment: 3
-    m_AlignByGeometry: 0
-    m_RichText: 1
-    m_HorizontalOverflow: 0
-    m_VerticalOverflow: 0
-    m_LineSpacing: 1
-  m_Text: Option A
---- !u!222 &1248549349
-CanvasRenderer:
-  m_ObjectHideFlags: 0
-  m_CorrespondingSourceObject: {fileID: 0}
-  m_PrefabInstance: {fileID: 0}
-  m_PrefabAsset: {fileID: 0}
-  m_GameObject: {fileID: 1248549346}
-  m_CullTransparentMesh: 0
---- !u!1 &1261476238
->>>>>>> b12cd0df
 GameObject:
   m_ObjectHideFlags: 0
   m_CorrespondingSourceObject: {fileID: 0}
@@ -2623,6 +2599,7 @@
   m_Material: {fileID: 0}
   m_Color: {r: 1, g: 1, b: 1, a: 1}
   m_RaycastTarget: 1
+  m_RaycastPadding: {x: 0, y: 0, z: 0, w: 0}
   m_Maskable: 1
   m_OnCullStateChanged:
     m_PersistentCalls:
@@ -2697,6 +2674,7 @@
   m_Material: {fileID: 0}
   m_Color: {r: 1, g: 1, b: 1, a: 1}
   m_RaycastTarget: 1
+  m_RaycastPadding: {x: 0, y: 0, z: 0, w: 0}
   m_Maskable: 1
   m_OnCullStateChanged:
     m_PersistentCalls:
@@ -2869,41 +2847,11 @@
     m_SelectedTrigger: Highlighted
     m_DisabledTrigger: Disabled
   m_Interactable: 1
-<<<<<<< HEAD
   m_TargetGraphic: {fileID: 1893396021}
   toggleTransition: 1
   graphic: {fileID: 1032335311}
   m_Group: {fileID: 0}
   onValueChanged:
-=======
-  m_TargetGraphic: {fileID: 1449726332}
-  m_HandleRect: {fileID: 1449726331}
-  m_Direction: 2
-  m_Value: 0
-  m_Size: 0.2
-  m_NumberOfSteps: 0
-  m_OnValueChanged:
-    m_PersistentCalls:
-      m_Calls: []
---- !u!114 &1456894442
-MonoBehaviour:
-  m_ObjectHideFlags: 0
-  m_CorrespondingSourceObject: {fileID: 0}
-  m_PrefabInstance: {fileID: 0}
-  m_PrefabAsset: {fileID: 0}
-  m_GameObject: {fileID: 1456894439}
-  m_Enabled: 1
-  m_EditorHideFlags: 0
-  m_Script: {fileID: 11500000, guid: fe87c0e1cc204ed48ad3b37840f39efc, type: 3}
-  m_Name: 
-  m_EditorClassIdentifier: 
-  m_Material: {fileID: 0}
-  m_Color: {r: 1, g: 1, b: 1, a: 1}
-  m_RaycastTarget: 1
-  m_RaycastPadding: {x: 0, y: 0, z: 0, w: 0}
-  m_Maskable: 1
-  m_OnCullStateChanged:
->>>>>>> b12cd0df
     m_PersistentCalls:
       m_Calls: []
   m_IsOn: 1
@@ -3268,6 +3216,7 @@
   m_Material: {fileID: 0}
   m_Color: {r: 1, g: 1, b: 1, a: 1}
   m_RaycastTarget: 1
+  m_RaycastPadding: {x: 0, y: 0, z: 0, w: 0}
   m_Maskable: 1
   m_OnCullStateChanged:
     m_PersistentCalls:
