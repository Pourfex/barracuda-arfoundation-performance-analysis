--- conflicted
+++ resolved
@@ -207,12 +207,7 @@
     m_PersistentCalls:
       m_Calls:
       - m_Target: {fileID: 774532498}
-<<<<<<< HEAD
         m_MethodName: LightEstimationMenuButtonPressed
-=======
-        m_TargetAssemblyTypeName: 
-        m_MethodName: LightEstimationButtonPressed
->>>>>>> b12cd0df
         m_Mode: 1
         m_Arguments:
           m_ObjectArgument: {fileID: 0}
@@ -11293,13 +11288,8 @@
   m_TargetGraphic: {fileID: 1130901186}
   m_HandleRect: {fileID: 1130901185}
   m_Direction: 2
-<<<<<<< HEAD
   m_Value: 1
   m_Size: 1
-=======
-  m_Value: 0.9999998
-  m_Size: 0.37014005
->>>>>>> b12cd0df
   m_NumberOfSteps: 0
   m_OnValueChanged:
     m_PersistentCalls:
