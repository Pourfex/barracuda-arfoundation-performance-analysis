--- conflicted
+++ resolved
@@ -1,52 +1,34 @@
-﻿using System.Collections;
-using System.Collections.Generic;
-using UnityEngine;
-using UnityEngine.SceneManagement;
-using UnityEngine.XR.ARFoundation;
-using UnityEngine.XR.Management;
-
-namespace UnityEngine.XR.ARFoundation.Samples
-{
-    public class BackButton : MonoBehaviour
-    {
-<<<<<<< HEAD
-        [SerializeField]
-        GameObject m_BackButton;
-        public GameObject backButton
-        {
-            get { return m_BackButton; }
-            set { m_BackButton = value; }
-        }
-
-        void Start()
-        {
-            if (Application.CanStreamedLevelBeLoaded("Menu"))
-            {
-                m_BackButton.SetActive(true);
-            }
-        }
-
-        public void BackButtonPressed()
-        {
-            SceneManager.LoadScene("Menu", LoadSceneMode.Single);
-        }
-=======
-        get { return m_BackButton; }
-        set { m_BackButton = value; }
-    }
-
-    void Start()
-    {
-         if (Application.CanStreamedLevelBeLoaded("Menu"))
-         {
-            m_BackButton.SetActive(true);
-         }
-    }
-
-    public void BackButtonPressed()
-    {
-        SceneManager.LoadScene("Menu", LoadSceneMode.Single);
-        LoaderUtility.Deinitialize();
->>>>>>> 05e8aea7
-    }
-}+﻿using System.Collections;
+using System.Collections.Generic;
+using UnityEngine;
+using UnityEngine.SceneManagement;
+using UnityEngine.XR.ARFoundation;
+using UnityEngine.XR.Management;
+
+namespace UnityEngine.XR.ARFoundation.Samples
+{
+    public class BackButton : MonoBehaviour
+    {
+        [SerializeField]
+        GameObject m_BackButton;
+        public GameObject backButton
+        {
+            get { return m_BackButton; }
+            set { m_BackButton = value; }
+        }
+
+        void Start()
+        {
+            if (Application.CanStreamedLevelBeLoaded("Menu"))
+            {
+                m_BackButton.SetActive(true);
+            }
+        }
+
+        public void BackButtonPressed()
+        {
+            SceneManager.LoadScene("Menu", LoadSceneMode.Single);
+            LoaderUtility.Deinitialize();
+        }
+    }
+}