﻿using System.Collections;
using System.Collections.Generic;
using UnityEngine;
using UnityEngine.UI;
using UnityEngine.SceneManagement;
using UnityEngine.XR.ARFoundation;

namespace UnityEngine.XR.ARFoundation.Samples
{
    public class ARSceneSelectUI : MonoBehaviour
    {
        [SerializeField]
        GameObject m_AllMenu;
        public GameObject allMenu
        {
            get { return m_AllMenu; }
            set { m_AllMenu = value; }
        }

        [SerializeField]
        GameObject m_ImageTrackingMenu;
        public GameObject imageTrackingMenu
        {
            get { return m_ImageTrackingMenu; }
            set { m_ImageTrackingMenu = value; }
        }

        [SerializeField]
        GameObject m_FaceTrackingMenu;
        public GameObject faceTrackingMenu
        {
            get { return m_FaceTrackingMenu; }
            set { m_FaceTrackingMenu = value; }
        }

        [SerializeField]
        GameObject m_BodyTrackingMenu;
        public GameObject bodyTrackingMenu
        {
            get { return m_BodyTrackingMenu; }
            set { m_BodyTrackingMenu = value; }
        }

        [SerializeField]
        GameObject m_PlaneDetectionMenu;
        public GameObject planeDetectionMenu
        {
            get { return m_PlaneDetectionMenu; }
            set { m_PlaneDetectionMenu = value; }
        }

        [SerializeField]
        GameObject m_MeshingMenu;
        public GameObject meshingMenu
        {
            get { return m_MeshingMenu; }
            set { m_MeshingMenu = value; }
        }

        [SerializeField]
        GameObject m_DepthMenu;
        public GameObject depthMenu
        {
            get { return m_DepthMenu; }
            set { m_DepthMenu = value; }
        }

        [SerializeField]
        GameObject m_LightEstimationMenu;
        public GameObject lightEstimationMenu
        {
            get { return m_LightEstimationMenu; }
            set { m_LightEstimationMenu = value; }
        }

        void Start()
        {
            if(ActiveMenu.currentMenu == MenuType.FaceTracking)
            {
                m_FaceTrackingMenu.SetActive(true);
                m_AllMenu.SetActive(false);
            }
            else if(ActiveMenu.currentMenu == MenuType.ImageTracking)
            {
                m_ImageTrackingMenu.SetActive(true);
                m_AllMenu.SetActive(false);
            }
            else if(ActiveMenu.currentMenu == MenuType.PlaneDetection)
            {
                m_PlaneDetectionMenu.SetActive(true);
                m_AllMenu.SetActive(false);
            }
            else if(ActiveMenu.currentMenu == MenuType.BodyTracking)
            {
                m_BodyTrackingMenu.SetActive(true);
                m_AllMenu.SetActive(false);
            }
            else if(ActiveMenu.currentMenu == MenuType.Meshing)
            {
                m_MeshingMenu.SetActive(true);
                m_AllMenu.SetActive(false);
            }
            else if(ActiveMenu.currentMenu == MenuType.Depth)
            {
                m_DepthMenu.SetActive(true);
                m_AllMenu.SetActive(false);
            }
            else if(ActiveMenu.currentMenu == MenuType.LightEstimation)
            {
                m_LightEstimationMenu.SetActive(true);
                m_AllMenu.SetActive(false);
            }
        }

        static void LoadScene(string sceneName)
        {
            LoaderUtility.Initialize();
            SceneManager.LoadScene(sceneName, LoadSceneMode.Single);
        }

        public void SimpleARButtonPressed()
        {
            LoadScene("SimpleAR");
        }

        public void ImageTrackableButtonPressed()
        {
            ActiveMenu.currentMenu = MenuType.ImageTracking;
            m_ImageTrackingMenu.SetActive(true);
            m_AllMenu.SetActive(false);
        }

        public void BasicImageTrackingButtonPressed()
        {
            LoadScene("BasicImageTracking");
        }

        public void MultiImagesTrackingButtonPressed()
        {
            LoadScene("ImageTrackingWithMultiplePrefabs");
        }

        public void AnchorsButtonPressed()
        {
            LoadScene("Anchors");
        }

        public void ARCollaborationDataButtonPressed()
        {
            LoadScene("ARCollaborationDataExample");
        }

        public void ARKitCoachingOverlayButtonPressed()
        {
            LoadScene("ARKitCoachingOverlay");
        }

        public void ARWorldMapButtonPressed()
        {
            LoadScene("ARWorldMap");
        }

        public void CpuImagesButtonPressed()
        {
            LoadScene("CpuImages");
        }

        public void CheckSupportButtonPressed()
        {
            LoadScene("Check Support");
        }

        public void EnvironmentProbesButtonPressed()
        {
            LoadScene("EnvironmentProbes");
        }

        public void ObjectTrackingButtonPressed()
        {
            LoadScene("ObjectTracking");
        }

        public void PlaneOcclusionButtonPressed()
        {
            LoadScene("PlaneOcclusion");
        }

        public void PointCloudButtonPressed()
        {
            LoadScene("AllPointCloudPoints");
        }

        public void ScaleButtonPressed()
        {
            LoadScene("Scale");
        }

        public void SampleUXButtonPressed()
        {
            LoadScene("SampleUXScene");
        }

        public void ConfigChooserButtonPressed()
        {
            LoadScene("ConfigurationChooser");
        }

        public void FaceTrackingMenuButtonPressed()
        {
            ActiveMenu.currentMenu = MenuType.FaceTracking;
            m_FaceTrackingMenu.SetActive(true);
            m_AllMenu.SetActive(false);
        }

        public void ARCoreFaceRegionsButtonPressed()
        {
            LoadScene("ARCoreFaceRegions");
        }

        public void ARKitFaceBlendShapesButtonPressed()
        {
            LoadScene("ARKitFaceBlendShapes");
        }

        public void EyeLasersButtonPressed()
        {
            LoadScene("EyeLasers");
        }

        public void EyePosesButtonPressed()
        {
            LoadScene("EyePoses");
        }

        public void FaceMeshButtonPressed()
        {
            LoadScene("FaceMesh");
        }

        public void FacePoseButtonPressed()
        {
            LoadScene("FacePose");
        }

        public void FixationPointButtonPressed()
        {
            LoadScene("FixationPoint");
        }

        public void RearCameraWithFrontCameraFaceMeshButtonPressed()
        {
            LoadScene("WorldCameraWithUserFacingFaceTracking");
        }

        public void BodyTrackingMenuButtonPressed()
        {
            ActiveMenu.currentMenu = MenuType.BodyTracking;
            m_BodyTrackingMenu.SetActive(true);
            m_AllMenu.SetActive(false);
        }

        public void BodyTracking2DButtonPressed()
        {
            LoadScene("HumanBodyTracking2D");
        }

        public void BodyTracking3DButtonPressed()
        {
            LoadScene("HumanBodyTracking3D");
        }

        public void BasicLightEstimationButtonPressed()
        {
            LoadScene("BasicLightEstimation");
        }

        public void PlaneDetectionMenuButtonPressed()
        {
            ActiveMenu.currentMenu = MenuType.PlaneDetection;
            m_PlaneDetectionMenu.SetActive(true);
            m_AllMenu.SetActive(false);
        }

        public void FeatheredPlanesButtonPressed()
        {
            LoadScene("FeatheredPlanes");
        }

        public void PlaneClassificationButtonPressed()
        {
            LoadScene("PlaneClassification");
        }

        public void TogglePlaneDetectionButtonPressed()
        {
            LoadScene("TogglePlaneDetection");
        }

        public void BackButtonPressed()
        {
            ActiveMenu.currentMenu = MenuType.Main;
            m_ImageTrackingMenu.SetActive(false);
            m_FaceTrackingMenu.SetActive(false);
            m_PlaneDetectionMenu.SetActive(false);
            m_BodyTrackingMenu.SetActive(false);
            m_MeshingMenu.SetActive(false);
            m_DepthMenu.SetActive(false);
            m_LightEstimationMenu.SetActive(false);
            m_AllMenu.SetActive(true);
        }

        public void MeshingMenuButtonPressed()
        {
            ActiveMenu.currentMenu = MenuType.Meshing;
            m_MeshingMenu.SetActive(true);
            m_AllMenu.SetActive(false);
        }

        public void DepthMenuButtonPressed()
        {
            ActiveMenu.currentMenu = MenuType.Depth;
            m_DepthMenu.SetActive(true);
            m_AllMenu.SetActive(false);
        }

        public void LightEstimationMenuButtonPressed()
        {
            ActiveMenu.currentMenu = MenuType.LightEstimation;
            m_LightEstimationMenu.SetActive(true);
            m_AllMenu.SetActive(false);
        }

        public void ClassificationMeshesButtonPressed()
        {
            LoadScene("ClassificationMeshes");
        }

        public void NormalMeshesButtonPressed()
        {
            LoadScene("NormalMeshes");
        }

        public void OcclusionMeshesButtonPressed()
        {
            LoadScene("OcclusionMeshes");
        }

        public void InteractionButtonPressed()
        {
            LoadScene("Interaction");
        }

        public void SimpleOcclusionButtonPressed()
        {
            LoadScene("SimpleOcclusion");
        }

        public void DepthImagesButtonPressed()
        {
            LoadScene("DepthImages");
        }

<<<<<<< HEAD
        public void HDRLightEstimationButtonPressed()
        {
            LoadScene("HDRLightEstimation");
=======
        public void InputSystemButtonPressed()
        {
            LoadScene("InputSystem");
>>>>>>> b82bf1f2
        }
    }
}<|MERGE_RESOLUTION|>--- conflicted
+++ resolved
@@ -65,14 +65,6 @@
             set { m_DepthMenu = value; }
         }
 
-        [SerializeField]
-        GameObject m_LightEstimationMenu;
-        public GameObject lightEstimationMenu
-        {
-            get { return m_LightEstimationMenu; }
-            set { m_LightEstimationMenu = value; }
-        }
-
         void Start()
         {
             if(ActiveMenu.currentMenu == MenuType.FaceTracking)
@@ -103,11 +95,6 @@
             else if(ActiveMenu.currentMenu == MenuType.Depth)
             {
                 m_DepthMenu.SetActive(true);
-                m_AllMenu.SetActive(false);
-            }
-            else if(ActiveMenu.currentMenu == MenuType.LightEstimation)
-            {
-                m_LightEstimationMenu.SetActive(true);
                 m_AllMenu.SetActive(false);
             }
         }
@@ -269,9 +256,9 @@
             LoadScene("HumanBodyTracking3D");
         }
 
-        public void BasicLightEstimationButtonPressed()
-        {
-            LoadScene("BasicLightEstimation");
+        public void LightEstimationButtonPressed()
+        {
+            LoadScene("LightEstimation");
         }
 
         public void PlaneDetectionMenuButtonPressed()
@@ -305,7 +292,6 @@
             m_BodyTrackingMenu.SetActive(false);
             m_MeshingMenu.SetActive(false);
             m_DepthMenu.SetActive(false);
-            m_LightEstimationMenu.SetActive(false);
             m_AllMenu.SetActive(true);
         }
 
@@ -323,13 +309,6 @@
             m_AllMenu.SetActive(false);
         }
 
-        public void LightEstimationMenuButtonPressed()
-        {
-            ActiveMenu.currentMenu = MenuType.LightEstimation;
-            m_LightEstimationMenu.SetActive(true);
-            m_AllMenu.SetActive(false);
-        }
-
         public void ClassificationMeshesButtonPressed()
         {
             LoadScene("ClassificationMeshes");
@@ -360,15 +339,9 @@
             LoadScene("DepthImages");
         }
 
-<<<<<<< HEAD
-        public void HDRLightEstimationButtonPressed()
-        {
-            LoadScene("HDRLightEstimation");
-=======
         public void InputSystemButtonPressed()
         {
             LoadScene("InputSystem");
->>>>>>> b82bf1f2
         }
     }
 }