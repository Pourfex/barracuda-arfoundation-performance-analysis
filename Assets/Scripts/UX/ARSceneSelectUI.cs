﻿using System.Collections;
using System.Collections.Generic;
using UnityEngine;
using UnityEngine.UI;
using UnityEngine.SceneManagement;
using UnityEngine.XR.ARFoundation;

namespace UnityEngine.XR.ARFoundation.Samples
{
    public class ARSceneSelectUI : MonoBehaviour
    {
        [SerializeField]
        GameObject m_AllMenu;
        public GameObject allMenu
        {
            get { return m_AllMenu; }
            set { m_AllMenu = value; }
        }

        [SerializeField]
        GameObject m_FaceTrackingMenu;
        public GameObject faceTrackingMenu
        {
            get { return m_FaceTrackingMenu; }
            set { m_FaceTrackingMenu = value; }
        }

        [SerializeField]
        GameObject m_HumanSegmentationMenu;
        public GameObject humanSegmentationMenu
        {
            get { return m_HumanSegmentationMenu; }
            set { m_HumanSegmentationMenu = value; }
        }

        [SerializeField]
        GameObject m_PlaneDetectionMenu;
        public GameObject planeDetectionMenu
        {
            get { return m_PlaneDetectionMenu; }
            set { m_PlaneDetectionMenu = value; }
        }

        void Start()
        {
            if(ActiveMenu.currentMenu == MenuType.FaceTracking)
            {
                m_FaceTrackingMenu.SetActive(true);
                m_AllMenu.SetActive(false);
            }
            else if(ActiveMenu.currentMenu == MenuType.PlaneDetection)
            {
                m_PlaneDetectionMenu.SetActive(true);
                m_AllMenu.SetActive(false);
            }
            else if(ActiveMenu.currentMenu == MenuType.HumanSegmentation)
            {
                m_HumanSegmentationMenu.SetActive(true);
                m_AllMenu.SetActive(false);
            }
        }

<<<<<<< HEAD
        public void SimpleARButtonPressed()
        {
            SceneManager.LoadScene("SimpleAR", LoadSceneMode.Single);
        }

        public void ImageTrackableButtonPressed()
        {
        SceneManager.LoadScene("ImageTracking", LoadSceneMode.Single);
        }

        public void AnchorsButtonPressed()
        {
            SceneManager.LoadScene("Anchors", LoadSceneMode.Single);
        }

        public void ARCollaborationDataButtonPressed()
        {
            SceneManager.LoadScene("ARCollaborationDataExample", LoadSceneMode.Single);
        }

        public void ARKitCoachingOverlayButtonPressed()
        {
            SceneManager.LoadScene("ARKitCoachingOverlay", LoadSceneMode.Single);
        }

        public void ARWorldMapButtonPressed()
        {
            SceneManager.LoadScene("ARWorldMap", LoadSceneMode.Single);
        }

        public void CameraImageButtonPressed()
        {
            SceneManager.LoadScene("CameraImage", LoadSceneMode.Single);
        }

        public void CheckSupportButtonPressed()
        {
            SceneManager.LoadScene("Check Support", LoadSceneMode.Single);
        }

        public void EnvironmentProbesButtonPressed()
        {
            SceneManager.LoadScene("EnvironmentProbes", LoadSceneMode.Single);
        }

        public void ObjectTrackingButtonPressed()
        {
            SceneManager.LoadScene("ObjectTracking", LoadSceneMode.Single);
        }

        public void PlaneOcclusionButtonPressed()
        {
            SceneManager.LoadScene("PlaneOcclusion", LoadSceneMode.Single);
        }

        public void PointCloudButtonPressed()
        {
            SceneManager.LoadScene("AllPointCloudPoints", LoadSceneMode.Single);
        }

        public void ScaleButtonPressed()
        {
            SceneManager.LoadScene("Scale", LoadSceneMode.Single);
        }

        public void SampleUXButtonPressed()
        {
            SceneManager.LoadScene("SampleUXScene", LoadSceneMode.Single);
        }

        public void FaceTrackingMenuButtonPressed()
        {
            ActiveMenu.currentMenu = MenuType.FaceTracking;
            m_FaceTrackingMenu.SetActive(true);
            m_AllMenu.SetActive(false);
        }
        public void ARCoreFaceRegionsButtonPressed()
        {
            SceneManager.LoadScene("ARCoreFaceRegions", LoadSceneMode.Single);
        }
        public void ARKitFaceBlendShapesButtonPressed()
        {
            SceneManager.LoadScene("ARKitFaceBlendShapes", LoadSceneMode.Single);
        }
        public void EyeLasersButtonPressed()
        {
            SceneManager.LoadScene("EyeLasers", LoadSceneMode.Single);
        }
        public void EyePosesButtonPressed()
        {
            SceneManager.LoadScene("EyePoses", LoadSceneMode.Single);
        }

        public void FaceMeshButtonPressed()
        {
            SceneManager.LoadScene("FaceMesh", LoadSceneMode.Single);
        }

        public void FacePoseButtonPressed()
        {
            SceneManager.LoadScene("FacePose", LoadSceneMode.Single);
        }

        public void FixationPointButtonPressed()
        {
            SceneManager.LoadScene("FixationPoint", LoadSceneMode.Single);
        }

        public void RearCameraWithFrontCameraFaceMeshButtonPressed()
        {
            SceneManager.LoadScene("WorldCameraWithUserFacingFaceTracking", LoadSceneMode.Single);
        }

        public void HumanSegmentationMenuButtonPressed()
        {
            ActiveMenu.currentMenu = MenuType.HumanSegmentation;
            m_HumanSegmentationMenu.SetActive(true);
            m_AllMenu.SetActive(false);
        }
        public void HumanSegmentation2DButtonPressed()
        {
            SceneManager.LoadScene("HumanBodyTracking2D", LoadSceneMode.Single);
        }
        public void HumanSegmentation3DButtonPressed()
        {
            SceneManager.LoadScene("HumanBodyTracking3D", LoadSceneMode.Single);
        }
        public void HumanSegmentationImagesButtonPressed()
        {
            SceneManager.LoadScene("HumanSegmentationImages", LoadSceneMode.Single);
        }

        public void LightEstimationButtonPressed()
        {
            SceneManager.LoadScene("LightEstimation", LoadSceneMode.Single);
        }

        public void PlaneDetectionMenuButtonPressed()
        {
            ActiveMenu.currentMenu = MenuType.PlaneDetection;
            m_PlaneDetectionMenu.SetActive(true);
            m_AllMenu.SetActive(false);
        }
        public void FeatheredPlanesButtonPressed()
        {
            SceneManager.LoadScene("FeatheredPlanes", LoadSceneMode.Single);
        }

        public void PlaneClassificationButtonPressed()
        {
            SceneManager.LoadScene("PlaneClassification", LoadSceneMode.Single);
        }

        public void TogglePlaneDetectionButtonPressed()
        {
            SceneManager.LoadScene("TogglePlaneDetection", LoadSceneMode.Single);
        }
=======
    static void LoadScene(string sceneName)
    {
        LoaderUtility.Initialize();
        SceneManager.LoadScene(sceneName, LoadSceneMode.Single);
    }

    public void SimpleARButtonPressed()
    {
        LoadScene("SimpleAR");
    }

    public void ImageTrackableButtonPressed()
    {
       LoadScene("ImageTracking");
    }

    public void AnchorsButtonPressed()
    {
        LoadScene("Anchors");
    }

    public void ARCollaborationDataButtonPressed()
    {
        LoadScene("ARCollaborationDataExample");
    }

    public void ARKitCoachingOverlayButtonPressed()
    {
        LoadScene("ARKitCoachingOverlay");
    }

    public void ARWorldMapButtonPressed()
    {
        LoadScene("ARWorldMap");
    }

    public void CpuImagesButtonPressed()
    {
        LoadScene("CpuImages");
    }

    public void CheckSupportButtonPressed()
    {
        LoadScene("Check Support");
    }

    public void EnvironmentProbesButtonPressed()
    {
        LoadScene("EnvironmentProbes");
    }

    public void ObjectTrackingButtonPressed()
    {
        LoadScene("ObjectTracking");
    }

    public void PlaneOcclusionButtonPressed()
    {
        LoadScene("PlaneOcclusion");
    }

    public void PointCloudButtonPressed()
    {
        LoadScene("AllPointCloudPoints");
    }

    public void ScaleButtonPressed()
    {
        LoadScene("Scale");
    }

    public void SampleUXButtonPressed()
    {
        LoadScene("SampleUXScene");
    }

    public void FaceTrackingMenuButtonPressed()
    {
        ActiveMenu.currentMenu = MenuType.FaceTracking;
        m_FaceTrackingMenu.SetActive(true);
        m_AllMenu.SetActive(false);
    }
    public void ARCoreFaceRegionsButtonPressed()
    {
        LoadScene("ARCoreFaceRegions");
    }
    public void ARKitFaceBlendShapesButtonPressed()
    {
        LoadScene("ARKitFaceBlendShapes");
    }
    public void EyeLasersButtonPressed()
    {
        LoadScene("EyeLasers");
    }
    public void EyePosesButtonPressed()
    {
        LoadScene("EyePoses");
    }

    public void FaceMeshButtonPressed()
    {
        LoadScene("FaceMesh");
    }

    public void FacePoseButtonPressed()
    {
        LoadScene("FacePose");
    }

    public void FixationPointButtonPressed()
    {
        LoadScene("FixationPoint");
    }

    public void RearCameraWithFrontCameraFaceMeshButtonPressed()
    {
        LoadScene("WorldCameraWithUserFacingFaceTracking");
    }

    public void HumanSegmentationMenuButtonPressed()
    {
        ActiveMenu.currentMenu = MenuType.HumanSegmentation;
        m_HumanSegmentationMenu.SetActive(true);
        m_AllMenu.SetActive(false);
    }
    public void HumanSegmentation2DButtonPressed()
    {
        LoadScene("HumanBodyTracking2D");
    }
    public void HumanSegmentation3DButtonPressed()
    {
        LoadScene("HumanBodyTracking3D");
    }
    public void HumanSegmentationImagesButtonPressed()
    {
        LoadScene("HumanSegmentationImages");
    }

     public void LightEstimationButtonPressed()
    {
        LoadScene("LightEstimation");
    }

    public void PlaneDetectionMenuButtonPressed()
    {
        ActiveMenu.currentMenu = MenuType.PlaneDetection;
        m_PlaneDetectionMenu.SetActive(true);
        m_AllMenu.SetActive(false);
    }
    public void FeatheredPlanesButtonPressed()
    {
        LoadScene("FeatheredPlanes");
    }

    public void PlaneClassificationButtonPressed()
    {
        LoadScene("PlaneClassification");
    }

    public void TogglePlaneDetectionButtonPressed()
    {
        LoadScene("TogglePlaneDetection");
    }
>>>>>>> 05e8aea7


        public void BackButtonPressed()
        {
            ActiveMenu.currentMenu = MenuType.Main;
            m_FaceTrackingMenu.SetActive(false);
            m_PlaneDetectionMenu.SetActive(false);
            m_HumanSegmentationMenu.SetActive(false);
            m_AllMenu.SetActive(true);
        }
    }
}<|MERGE_RESOLUTION|>--- conflicted
+++ resolved
@@ -60,165 +60,6 @@
             }
         }
 
-<<<<<<< HEAD
-        public void SimpleARButtonPressed()
-        {
-            SceneManager.LoadScene("SimpleAR", LoadSceneMode.Single);
-        }
-
-        public void ImageTrackableButtonPressed()
-        {
-        SceneManager.LoadScene("ImageTracking", LoadSceneMode.Single);
-        }
-
-        public void AnchorsButtonPressed()
-        {
-            SceneManager.LoadScene("Anchors", LoadSceneMode.Single);
-        }
-
-        public void ARCollaborationDataButtonPressed()
-        {
-            SceneManager.LoadScene("ARCollaborationDataExample", LoadSceneMode.Single);
-        }
-
-        public void ARKitCoachingOverlayButtonPressed()
-        {
-            SceneManager.LoadScene("ARKitCoachingOverlay", LoadSceneMode.Single);
-        }
-
-        public void ARWorldMapButtonPressed()
-        {
-            SceneManager.LoadScene("ARWorldMap", LoadSceneMode.Single);
-        }
-
-        public void CameraImageButtonPressed()
-        {
-            SceneManager.LoadScene("CameraImage", LoadSceneMode.Single);
-        }
-
-        public void CheckSupportButtonPressed()
-        {
-            SceneManager.LoadScene("Check Support", LoadSceneMode.Single);
-        }
-
-        public void EnvironmentProbesButtonPressed()
-        {
-            SceneManager.LoadScene("EnvironmentProbes", LoadSceneMode.Single);
-        }
-
-        public void ObjectTrackingButtonPressed()
-        {
-            SceneManager.LoadScene("ObjectTracking", LoadSceneMode.Single);
-        }
-
-        public void PlaneOcclusionButtonPressed()
-        {
-            SceneManager.LoadScene("PlaneOcclusion", LoadSceneMode.Single);
-        }
-
-        public void PointCloudButtonPressed()
-        {
-            SceneManager.LoadScene("AllPointCloudPoints", LoadSceneMode.Single);
-        }
-
-        public void ScaleButtonPressed()
-        {
-            SceneManager.LoadScene("Scale", LoadSceneMode.Single);
-        }
-
-        public void SampleUXButtonPressed()
-        {
-            SceneManager.LoadScene("SampleUXScene", LoadSceneMode.Single);
-        }
-
-        public void FaceTrackingMenuButtonPressed()
-        {
-            ActiveMenu.currentMenu = MenuType.FaceTracking;
-            m_FaceTrackingMenu.SetActive(true);
-            m_AllMenu.SetActive(false);
-        }
-        public void ARCoreFaceRegionsButtonPressed()
-        {
-            SceneManager.LoadScene("ARCoreFaceRegions", LoadSceneMode.Single);
-        }
-        public void ARKitFaceBlendShapesButtonPressed()
-        {
-            SceneManager.LoadScene("ARKitFaceBlendShapes", LoadSceneMode.Single);
-        }
-        public void EyeLasersButtonPressed()
-        {
-            SceneManager.LoadScene("EyeLasers", LoadSceneMode.Single);
-        }
-        public void EyePosesButtonPressed()
-        {
-            SceneManager.LoadScene("EyePoses", LoadSceneMode.Single);
-        }
-
-        public void FaceMeshButtonPressed()
-        {
-            SceneManager.LoadScene("FaceMesh", LoadSceneMode.Single);
-        }
-
-        public void FacePoseButtonPressed()
-        {
-            SceneManager.LoadScene("FacePose", LoadSceneMode.Single);
-        }
-
-        public void FixationPointButtonPressed()
-        {
-            SceneManager.LoadScene("FixationPoint", LoadSceneMode.Single);
-        }
-
-        public void RearCameraWithFrontCameraFaceMeshButtonPressed()
-        {
-            SceneManager.LoadScene("WorldCameraWithUserFacingFaceTracking", LoadSceneMode.Single);
-        }
-
-        public void HumanSegmentationMenuButtonPressed()
-        {
-            ActiveMenu.currentMenu = MenuType.HumanSegmentation;
-            m_HumanSegmentationMenu.SetActive(true);
-            m_AllMenu.SetActive(false);
-        }
-        public void HumanSegmentation2DButtonPressed()
-        {
-            SceneManager.LoadScene("HumanBodyTracking2D", LoadSceneMode.Single);
-        }
-        public void HumanSegmentation3DButtonPressed()
-        {
-            SceneManager.LoadScene("HumanBodyTracking3D", LoadSceneMode.Single);
-        }
-        public void HumanSegmentationImagesButtonPressed()
-        {
-            SceneManager.LoadScene("HumanSegmentationImages", LoadSceneMode.Single);
-        }
-
-        public void LightEstimationButtonPressed()
-        {
-            SceneManager.LoadScene("LightEstimation", LoadSceneMode.Single);
-        }
-
-        public void PlaneDetectionMenuButtonPressed()
-        {
-            ActiveMenu.currentMenu = MenuType.PlaneDetection;
-            m_PlaneDetectionMenu.SetActive(true);
-            m_AllMenu.SetActive(false);
-        }
-        public void FeatheredPlanesButtonPressed()
-        {
-            SceneManager.LoadScene("FeatheredPlanes", LoadSceneMode.Single);
-        }
-
-        public void PlaneClassificationButtonPressed()
-        {
-            SceneManager.LoadScene("PlaneClassification", LoadSceneMode.Single);
-        }
-
-        public void TogglePlaneDetectionButtonPressed()
-        {
-            SceneManager.LoadScene("TogglePlaneDetection", LoadSceneMode.Single);
-        }
-=======
     static void LoadScene(string sceneName)
     {
         LoaderUtility.Initialize();
@@ -382,7 +223,6 @@
     {
         LoadScene("TogglePlaneDetection");
     }
->>>>>>> 05e8aea7
 
 
         public void BackButtonPressed()
