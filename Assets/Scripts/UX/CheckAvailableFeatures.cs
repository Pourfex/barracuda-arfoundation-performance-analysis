--- conflicted
+++ resolved
@@ -1,309 +1,303 @@
-﻿using System;
-using System.Collections;
-using System.Collections.Generic;
-using UnityEngine;
-using UnityEngine.UI;
-using UnityEngine.XR.ARSubsystems;
-
-public class CheckAvailableFeatures : MonoBehaviour
-{
-    [SerializeField]
-    Button m_SimpleAR;
-    public Button simpleAR
-    {
-        get { return m_SimpleAR; }
-        set { m_SimpleAR = value; }
-    }
-
-    [SerializeField]
-    Button m_ImageTracking;
-    public Button imageTracking
-    {
-        get { return m_ImageTracking; }
-        set { m_ImageTracking = value; }
-    }
-
-    [SerializeField]
-    Button m_Anchors;
-    public Button anchors
-    {
-        get { return m_Anchors; }
-        set { m_Anchors = value; }
-    }
-
-    [SerializeField]
-    Button m_ARWorldMap;
-    public Button ARWorldMap
-    {
-        get { return m_ARWorldMap; }
-        set { m_ARWorldMap = value; }
-    }
-    
-
-    [SerializeField]
-    Button m_CameraImage;
-    public Button cameraImage
-    {
-        get { return m_CameraImage; }
-        set { m_CameraImage = value; }
-    }
-
-    [SerializeField]
-    Button m_EnvironmentProbes;
-    public Button environmentProbes
-    {
-        get { return m_EnvironmentProbes; }
-        set { m_EnvironmentProbes = value; }
-    }
-
-    [SerializeField]
-    Button m_ARCollaborationData;
-    public Button ARCollaborationData
-    {
-        get { return m_ARCollaborationData; }
-        set { m_ARCollaborationData = value; }
-    }
-
-    [SerializeField]
-    Button m_ARKitCoachingOverlay;
-    public Button ARKitCoachingOverlay
-    {
-        get { return m_ARKitCoachingOverlay; }
-        set { m_ARKitCoachingOverlay = value; }
-    }
-
-    [SerializeField]
-    Button m_Scale;
-    public Button scale
-    {
-        get { return m_Scale; }
-        set { m_Scale = value; }
-    }
-
-    [SerializeField]
-    Button m_ObjectTracking;
-    public Button objectTracking
-    {
-        get { return m_ObjectTracking; }
-        set { m_ObjectTracking = value; }
-    }
-
-    [SerializeField]
-    Button m_PlaneOcclusion;
-    public Button planeOcclusion
-    {
-        get { return m_PlaneOcclusion; }
-        set { m_PlaneOcclusion = value; }
-    }
-
-    [SerializeField]
-    Button m_PointCloud;
-    public Button pointCloud
-    {
-        get { return m_PointCloud; }
-        set { m_PointCloud = value; }
-    }
-
-    [SerializeField]
-    Button m_FaceTracking;
-    public Button faceTracking
-    {
-        get { return m_FaceTracking; }
-        set { m_FaceTracking = value; }
-    }
-    
-    [SerializeField]
-    Button m_FaceBlendShapes;
-    public Button faceBlendShapes
-    {
-        get { return m_FaceBlendShapes; }
-        set { m_FaceBlendShapes = value; }
-    }
-
-    [SerializeField]
-    Button m_HumanSegmentation;
-    public Button humanSegmentation
-    {
-        get { return m_HumanSegmentation; }
-        set { m_HumanSegmentation = value; }
-    }
-
-    [SerializeField]
-    Button m_LightEstimation;
-    public Button lightEstimation
-    {
-        get { return m_LightEstimation; }
-        set { m_LightEstimation = value; }
-    }
-
-    [SerializeField]
-    Button m_PlaneDetection;
-    public Button planeDetection
-    {
-        get { return m_PlaneDetection; }
-        set { m_PlaneDetection = value; }
-    }
-
-    [SerializeField]
-    Button m_PlaneClassification;
-    public Button planeClassification
-    {
-        get { return m_PlaneClassification; }
-        set { m_PlaneClassification = value; }
-    }
-
-#if UNITY_IOS
-    OperatingSystem os = Environment.OSVersion;
-#endif
-    // Start is called before the first frame update
-    void Start()
-    {
-        List<XRPlaneSubsystemDescriptor> planeDescriptors = new List<XRPlaneSubsystemDescriptor>();
-        SubsystemManager.GetSubsystemDescriptors<XRPlaneSubsystemDescriptor>(planeDescriptors);
-
-        List<XRRaycastSubsystemDescriptor> rayCastDescriptors = new List<XRRaycastSubsystemDescriptor>();
-        SubsystemManager.GetSubsystemDescriptors<XRRaycastSubsystemDescriptor>(rayCastDescriptors);
-
-        List<XRFaceSubsystemDescriptor> faceDescriptors = new List<XRFaceSubsystemDescriptor>();
-        SubsystemManager.GetSubsystemDescriptors<XRFaceSubsystemDescriptor>(faceDescriptors);
-
-        List<XRImageTrackingSubsystemDescriptor> imageDescriptors = new List<XRImageTrackingSubsystemDescriptor>();
-        SubsystemManager.GetSubsystemDescriptors<XRImageTrackingSubsystemDescriptor>(imageDescriptors);
-
-        List<XREnvironmentProbeSubsystemDescriptor> envDescriptors = new List<XREnvironmentProbeSubsystemDescriptor>();
-        SubsystemManager.GetSubsystemDescriptors<XREnvironmentProbeSubsystemDescriptor>(envDescriptors);
-
-        List<XRAnchorSubsystemDescriptor> anchorDescriptors = new List<XRAnchorSubsystemDescriptor>();
-        SubsystemManager.GetSubsystemDescriptors<XRAnchorSubsystemDescriptor>(anchorDescriptors);
-
-        List<XRObjectTrackingSubsystemDescriptor> objectDescriptors = new List<XRObjectTrackingSubsystemDescriptor>();
-        SubsystemManager.GetSubsystemDescriptors<XRObjectTrackingSubsystemDescriptor>(objectDescriptors);
-
-        List<XRParticipantSubsystemDescriptor> participantDescriptors = new List<XRParticipantSubsystemDescriptor>();
-        SubsystemManager.GetSubsystemDescriptors<XRParticipantSubsystemDescriptor>(participantDescriptors);
-
-        List<XRDepthSubsystemDescriptor> depthDescriptors = new List<XRDepthSubsystemDescriptor>();
-        SubsystemManager.GetSubsystemDescriptors<XRDepthSubsystemDescriptor>(depthDescriptors);
-
-        List<XROcclusionSubsystemDescriptor> occlusionDescriptors = new List<XROcclusionSubsystemDescriptor>();
-        SubsystemManager.GetSubsystemDescriptors<XROcclusionSubsystemDescriptor>(occlusionDescriptors);
-
-        List<XRCameraSubsystemDescriptor> cameraDescriptors = new List<XRCameraSubsystemDescriptor>();
-        SubsystemManager.GetSubsystemDescriptors<XRCameraSubsystemDescriptor>(cameraDescriptors);
-
-        List<XRSessionSubsystemDescriptor> sessionDescriptors = new List<XRSessionSubsystemDescriptor>();
-        SubsystemManager.GetSubsystemDescriptors<XRSessionSubsystemDescriptor>(sessionDescriptors);
-
-        if(planeDescriptors.Count > 0 && rayCastDescriptors.Count > 0)
-        {
-            m_SimpleAR.interactable = true;
-            m_Scale.interactable = true;
-        }  
-        if(faceDescriptors.Count > 0)
-        {
-            m_FaceTracking.interactable = true;
-#if UNITY_IOS
-            m_FaceBlendShapes.interactable = true;
-#endif
-
-        }
-        if(occlusionDescriptors.Count > 0)
-        {
-            foreach(XROcclusionSubsystemDescriptor occlusionDescriptor in occlusionDescriptors)
-            {
-                if(occlusionDescriptor.supportsHumanSegmentationDepthImage && occlusionDescriptor.supportsHumanSegmentationStencilImage)
-                {
-                    m_HumanSegmentation.interactable = true;
-                    break;
-                }
-            }
-        }
-        if(cameraDescriptors.Count > 0)
-        {
-            foreach(var cameraDescriptor in cameraDescriptors)
-            {
-                if((cameraDescriptor.supportsAverageBrightness || cameraDescriptor.supportsAverageIntensityInLumens) && 
-                    cameraDescriptor.supportsAverageColorTemperature && cameraDescriptor.supportsCameraConfigurations && 
-                    cameraDescriptor.supportsCameraImage)
-                {
-                    m_LightEstimation.interactable = true;
-                }
-                  
-            }
-        }
-        if(imageDescriptors.Count > 0)
-        {
-            m_ImageTracking.interactable = true;
-        }
-        if(envDescriptors.Count > 0)
-        {
-            m_EnvironmentProbes.interactable = true;
-        }
-
-<<<<<<< HEAD
-        if(planeDescriptors.Count > 0)
-        {
-            m_PlaneDetection.interactable = true;
-            foreach(XRPlaneSubsystemDescriptor planeDescriptor in planeDescriptors)
-=======
-        if(planeDescriptors.Count > 0){
-            planeDetection.interactable = true;
-            foreach(var planeDescriptor in planeDescriptors)
->>>>>>> d527472f
-            {
-                if(planeDescriptor.supportsClassification)
-                {
-                    m_PlaneClassification.interactable = true;
-                    break;
-                }
-            } 
-        }
-        if(anchorDescriptors.Count > 0)
-        {
-            m_Anchors.interactable = true;
-        }
-        if(objectDescriptors.Count > 0)
-        {
-            m_ObjectTracking.interactable = true;
-        }
-        if(cameraDescriptors.Count > 0)
-        {
-            foreach(var cameraDescriptor in cameraDescriptors)
-            {
-                if(cameraDescriptor.supportsCameraImage)
-                {
-                    m_CameraImage.interactable = true;
-                    break;
-                }
-            }
-
-        }
-#if UNITY_IOS
-        if(sessionDescriptors.Count > 0 /*&& ARKitSessionSubsystem.worldMapSupported*/)
-        {
-            m_ARWorldMap.interactable = true;
-        }
-#endif
-        if(planeDescriptors.Count > 0 && rayCastDescriptors.Count > 0 && participantDescriptors.Count > 0)
-        {
-            m_ARCollaborationData.interactable = true;
-        }
-
-        if(depthDescriptors.Count > 0)
-        {
-            m_PointCloud.interactable = true;
-        }
-
-        if(planeDescriptors.Count > 0)
-        {
-            m_PlaneOcclusion.interactable  = true;
-        }    
-#if UNITY_IOS
-        if(sessionDescriptors.Count > 0 /*&& ARKitSessionSubsystem.coachingOverlaySupported*/)
-        {
-            m_ARKitCoachingOverlay.interactable = true;
-        }      
-#endif
-    }
-
-}
+﻿using System;
+using System.Collections;
+using System.Collections.Generic;
+using UnityEngine;
+using UnityEngine.UI;
+using UnityEngine.XR.ARSubsystems;
+
+public class CheckAvailableFeatures : MonoBehaviour
+{
+    [SerializeField]
+    Button m_SimpleAR;
+    public Button simpleAR
+    {
+        get { return m_SimpleAR; }
+        set { m_SimpleAR = value; }
+    }
+
+    [SerializeField]
+    Button m_ImageTracking;
+    public Button imageTracking
+    {
+        get { return m_ImageTracking; }
+        set { m_ImageTracking = value; }
+    }
+
+    [SerializeField]
+    Button m_Anchors;
+    public Button anchors
+    {
+        get { return m_Anchors; }
+        set { m_Anchors = value; }
+    }
+
+    [SerializeField]
+    Button m_ARWorldMap;
+    public Button ARWorldMap
+    {
+        get { return m_ARWorldMap; }
+        set { m_ARWorldMap = value; }
+    }
+    
+
+    [SerializeField]
+    Button m_CameraImage;
+    public Button cameraImage
+    {
+        get { return m_CameraImage; }
+        set { m_CameraImage = value; }
+    }
+
+    [SerializeField]
+    Button m_EnvironmentProbes;
+    public Button environmentProbes
+    {
+        get { return m_EnvironmentProbes; }
+        set { m_EnvironmentProbes = value; }
+    }
+
+    [SerializeField]
+    Button m_ARCollaborationData;
+    public Button ARCollaborationData
+    {
+        get { return m_ARCollaborationData; }
+        set { m_ARCollaborationData = value; }
+    }
+
+    [SerializeField]
+    Button m_ARKitCoachingOverlay;
+    public Button ARKitCoachingOverlay
+    {
+        get { return m_ARKitCoachingOverlay; }
+        set { m_ARKitCoachingOverlay = value; }
+    }
+
+    [SerializeField]
+    Button m_Scale;
+    public Button scale
+    {
+        get { return m_Scale; }
+        set { m_Scale = value; }
+    }
+
+    [SerializeField]
+    Button m_ObjectTracking;
+    public Button objectTracking
+    {
+        get { return m_ObjectTracking; }
+        set { m_ObjectTracking = value; }
+    }
+
+    [SerializeField]
+    Button m_PlaneOcclusion;
+    public Button planeOcclusion
+    {
+        get { return m_PlaneOcclusion; }
+        set { m_PlaneOcclusion = value; }
+    }
+
+    [SerializeField]
+    Button m_PointCloud;
+    public Button pointCloud
+    {
+        get { return m_PointCloud; }
+        set { m_PointCloud = value; }
+    }
+
+    [SerializeField]
+    Button m_FaceTracking;
+    public Button faceTracking
+    {
+        get { return m_FaceTracking; }
+        set { m_FaceTracking = value; }
+    }
+    
+    [SerializeField]
+    Button m_FaceBlendShapes;
+    public Button faceBlendShapes
+    {
+        get { return m_FaceBlendShapes; }
+        set { m_FaceBlendShapes = value; }
+    }
+
+    [SerializeField]
+    Button m_HumanSegmentation;
+    public Button humanSegmentation
+    {
+        get { return m_HumanSegmentation; }
+        set { m_HumanSegmentation = value; }
+    }
+
+    [SerializeField]
+    Button m_LightEstimation;
+    public Button lightEstimation
+    {
+        get { return m_LightEstimation; }
+        set { m_LightEstimation = value; }
+    }
+
+    [SerializeField]
+    Button m_PlaneDetection;
+    public Button planeDetection
+    {
+        get { return m_PlaneDetection; }
+        set { m_PlaneDetection = value; }
+    }
+
+    [SerializeField]
+    Button m_PlaneClassification;
+    public Button planeClassification
+    {
+        get { return m_PlaneClassification; }
+        set { m_PlaneClassification = value; }
+    }
+
+#if UNITY_IOS
+    OperatingSystem os = Environment.OSVersion;
+#endif
+    // Start is called before the first frame update
+    void Start()
+    {
+        List<XRPlaneSubsystemDescriptor> planeDescriptors = new List<XRPlaneSubsystemDescriptor>();
+        SubsystemManager.GetSubsystemDescriptors<XRPlaneSubsystemDescriptor>(planeDescriptors);
+
+        List<XRRaycastSubsystemDescriptor> rayCastDescriptors = new List<XRRaycastSubsystemDescriptor>();
+        SubsystemManager.GetSubsystemDescriptors<XRRaycastSubsystemDescriptor>(rayCastDescriptors);
+
+        List<XRFaceSubsystemDescriptor> faceDescriptors = new List<XRFaceSubsystemDescriptor>();
+        SubsystemManager.GetSubsystemDescriptors<XRFaceSubsystemDescriptor>(faceDescriptors);
+
+        List<XRImageTrackingSubsystemDescriptor> imageDescriptors = new List<XRImageTrackingSubsystemDescriptor>();
+        SubsystemManager.GetSubsystemDescriptors<XRImageTrackingSubsystemDescriptor>(imageDescriptors);
+
+        List<XREnvironmentProbeSubsystemDescriptor> envDescriptors = new List<XREnvironmentProbeSubsystemDescriptor>();
+        SubsystemManager.GetSubsystemDescriptors<XREnvironmentProbeSubsystemDescriptor>(envDescriptors);
+
+        List<XRAnchorSubsystemDescriptor> anchorDescriptors = new List<XRAnchorSubsystemDescriptor>();
+        SubsystemManager.GetSubsystemDescriptors<XRAnchorSubsystemDescriptor>(anchorDescriptors);
+
+        List<XRObjectTrackingSubsystemDescriptor> objectDescriptors = new List<XRObjectTrackingSubsystemDescriptor>();
+        SubsystemManager.GetSubsystemDescriptors<XRObjectTrackingSubsystemDescriptor>(objectDescriptors);
+
+        List<XRParticipantSubsystemDescriptor> participantDescriptors = new List<XRParticipantSubsystemDescriptor>();
+        SubsystemManager.GetSubsystemDescriptors<XRParticipantSubsystemDescriptor>(participantDescriptors);
+
+        List<XRDepthSubsystemDescriptor> depthDescriptors = new List<XRDepthSubsystemDescriptor>();
+        SubsystemManager.GetSubsystemDescriptors<XRDepthSubsystemDescriptor>(depthDescriptors);
+
+        List<XROcclusionSubsystemDescriptor> occlusionDescriptors = new List<XROcclusionSubsystemDescriptor>();
+        SubsystemManager.GetSubsystemDescriptors<XROcclusionSubsystemDescriptor>(occlusionDescriptors);
+
+        List<XRCameraSubsystemDescriptor> cameraDescriptors = new List<XRCameraSubsystemDescriptor>();
+        SubsystemManager.GetSubsystemDescriptors<XRCameraSubsystemDescriptor>(cameraDescriptors);
+
+        List<XRSessionSubsystemDescriptor> sessionDescriptors = new List<XRSessionSubsystemDescriptor>();
+        SubsystemManager.GetSubsystemDescriptors<XRSessionSubsystemDescriptor>(sessionDescriptors);
+
+        if(planeDescriptors.Count > 0 && rayCastDescriptors.Count > 0)
+        {
+            m_SimpleAR.interactable = true;
+            m_Scale.interactable = true;
+        }  
+        if(faceDescriptors.Count > 0)
+        {
+            m_FaceTracking.interactable = true;
+#if UNITY_IOS
+            m_FaceBlendShapes.interactable = true;
+#endif
+
+        }
+        if(occlusionDescriptors.Count > 0)
+        {
+            foreach(XROcclusionSubsystemDescriptor occlusionDescriptor in occlusionDescriptors)
+            {
+                if(occlusionDescriptor.supportsHumanSegmentationDepthImage && occlusionDescriptor.supportsHumanSegmentationStencilImage)
+                {
+                    m_HumanSegmentation.interactable = true;
+                    break;
+                }
+            }
+        }
+        if(cameraDescriptors.Count > 0)
+        {
+            foreach(var cameraDescriptor in cameraDescriptors)
+            {
+                if((cameraDescriptor.supportsAverageBrightness || cameraDescriptor.supportsAverageIntensityInLumens) && 
+                    cameraDescriptor.supportsAverageColorTemperature && cameraDescriptor.supportsCameraConfigurations && 
+                    cameraDescriptor.supportsCameraImage)
+                {
+                    m_LightEstimation.interactable = true;
+                }
+                  
+            }
+        }
+        if(imageDescriptors.Count > 0)
+        {
+            m_ImageTracking.interactable = true;
+        }
+        if(envDescriptors.Count > 0)
+        {
+            m_EnvironmentProbes.interactable = true;
+        }
+
+        if(planeDescriptors.Count > 0)
+        {
+            m_PlaneDetection.interactable = true;
+             foreach(var planeDescriptor in planeDescriptors)
+            {
+                if(planeDescriptor.supportsClassification)
+                {
+                    m_PlaneClassification.interactable = true;
+                    break;
+                }
+            } 
+        }
+        if(anchorDescriptors.Count > 0)
+        {
+            m_Anchors.interactable = true;
+        }
+        if(objectDescriptors.Count > 0)
+        {
+            m_ObjectTracking.interactable = true;
+        }
+        if(cameraDescriptors.Count > 0)
+        {
+            foreach(var cameraDescriptor in cameraDescriptors)
+            {
+                if(cameraDescriptor.supportsCameraImage)
+                {
+                    m_CameraImage.interactable = true;
+                    break;
+                }
+            }
+
+        }
+#if UNITY_IOS
+        if(sessionDescriptors.Count > 0 /*&& ARKitSessionSubsystem.worldMapSupported*/)
+        {
+            m_ARWorldMap.interactable = true;
+        }
+#endif
+        if(planeDescriptors.Count > 0 && rayCastDescriptors.Count > 0 && participantDescriptors.Count > 0)
+        {
+            m_ARCollaborationData.interactable = true;
+        }
+
+        if(depthDescriptors.Count > 0)
+        {
+            m_PointCloud.interactable = true;
+        }
+
+        if(planeDescriptors.Count > 0)
+        {
+            m_PlaneOcclusion.interactable  = true;
+        }    
+#if UNITY_IOS
+        if(sessionDescriptors.Count > 0 /*&& ARKitSessionSubsystem.coachingOverlaySupported*/)
+        {
+            m_ARKitCoachingOverlay.interactable = true;
+        }      
+#endif
+    }
+
+}